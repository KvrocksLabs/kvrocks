#pragma once

#include <string>
#include <map>
#include <vector>

#include "../../src/redis_db.h"
#include "../../src/status.h"
#include "../../src/storage.h"
#include "../../src/redis_metadata.h"
<<<<<<< HEAD
#include "../../src/batch_parser.h"
=======
#include "../../src/redis_slot.h"
>>>>>>> b9dc65ad

#include "config.h"
#include "writer.h"

class LatestSnapShot {
 public:
  explicit LatestSnapShot(rocksdb::DB *db) : db_(db) {
    snapshot_ = db_->GetSnapshot();
  }
  ~LatestSnapShot() {
    db_->ReleaseSnapshot(snapshot_);
  }
  const rocksdb::Snapshot *GetSnapShot() { return snapshot_; }
 private:
  rocksdb::DB *db_ = nullptr;
  const rocksdb::Snapshot *snapshot_ = nullptr;
};

class Parser {
 public:
  explicit Parser(Engine::Storage *storage, Writer *writer)
      : storage_(storage), writer_(writer) {
    lastest_snapshot_ = new LatestSnapShot(storage->GetDB());
<<<<<<< HEAD
    is_slotid_encoded_ = storage_->IsSlotIdEncoded();
=======
    cluster_enabled_ = storage_->IsSlotIdEncoded();
>>>>>>> b9dc65ad
  }
  ~Parser() {
    delete lastest_snapshot_;
    lastest_snapshot_ = nullptr;
  }

  Status ParseFullDB();
  rocksdb::Status ParseWriteBatch(const std::string &batch_string);

 protected:
  Engine::Storage *storage_ = nullptr;
  Writer *writer_ = nullptr;
  LatestSnapShot *lastest_snapshot_ = nullptr;
<<<<<<< HEAD
  bool is_slotid_encoded_ = false;
=======
  bool cluster_enabled_ = false;
>>>>>>> b9dc65ad

  Status parseSimpleKV(const Slice &ns_key, const Slice &value, int expire);
  Status parseComplexKV(const Slice &ns_key, const Metadata &metadata);
  Status parseBitmapSegment(const Slice &ns, const Slice &user_key, int index, const Slice &bitmap);
<<<<<<< HEAD
=======
};

// An extractor to extract update from raw writebatch
class WriteBatchExtractor : public rocksdb::WriteBatch::Handler {
 public:
  WriteBatchExtractor() {}
  explicit WriteBatchExtractor(bool cluster_enabled, int16_t slot = -1, bool to_redis = true)
  : cluster_enabled_(cluster_enabled), slot_(slot), to_redis_(to_redis) {}
  void LogData(const rocksdb::Slice &blob) override;
  rocksdb::Status PutCF(uint32_t column_family_id, const Slice &key,
                        const Slice &value) override;

  rocksdb::Status DeleteCF(uint32_t column_family_id, const Slice &key) override;
  rocksdb::Status DeleteRangeCF(uint32_t column_family_id,
                                const Slice& begin_key, const Slice& end_key) override;
  std::map<std::string, std::vector<std::string>> *GetAofStrings() { return &aof_strings_; }
 private:
  std::map<std::string, std::vector<std::string>> aof_strings_;
  Redis::WriteBatchLogData log_data_;
  bool firstSeen_ = true;
  bool cluster_enabled_ = false;
  int slot_;
  bool to_redis_;
>>>>>>> b9dc65ad
};<|MERGE_RESOLUTION|>--- conflicted
+++ resolved
@@ -8,11 +8,7 @@
 #include "../../src/status.h"
 #include "../../src/storage.h"
 #include "../../src/redis_metadata.h"
-<<<<<<< HEAD
 #include "../../src/batch_parser.h"
-=======
-#include "../../src/redis_slot.h"
->>>>>>> b9dc65ad
 
 #include "config.h"
 #include "writer.h"
@@ -36,11 +32,7 @@
   explicit Parser(Engine::Storage *storage, Writer *writer)
       : storage_(storage), writer_(writer) {
     lastest_snapshot_ = new LatestSnapShot(storage->GetDB());
-<<<<<<< HEAD
     is_slotid_encoded_ = storage_->IsSlotIdEncoded();
-=======
-    cluster_enabled_ = storage_->IsSlotIdEncoded();
->>>>>>> b9dc65ad
   }
   ~Parser() {
     delete lastest_snapshot_;
@@ -54,39 +46,9 @@
   Engine::Storage *storage_ = nullptr;
   Writer *writer_ = nullptr;
   LatestSnapShot *lastest_snapshot_ = nullptr;
-<<<<<<< HEAD
   bool is_slotid_encoded_ = false;
-=======
-  bool cluster_enabled_ = false;
->>>>>>> b9dc65ad
 
   Status parseSimpleKV(const Slice &ns_key, const Slice &value, int expire);
   Status parseComplexKV(const Slice &ns_key, const Metadata &metadata);
   Status parseBitmapSegment(const Slice &ns, const Slice &user_key, int index, const Slice &bitmap);
-<<<<<<< HEAD
-=======
-};
-
-// An extractor to extract update from raw writebatch
-class WriteBatchExtractor : public rocksdb::WriteBatch::Handler {
- public:
-  WriteBatchExtractor() {}
-  explicit WriteBatchExtractor(bool cluster_enabled, int16_t slot = -1, bool to_redis = true)
-  : cluster_enabled_(cluster_enabled), slot_(slot), to_redis_(to_redis) {}
-  void LogData(const rocksdb::Slice &blob) override;
-  rocksdb::Status PutCF(uint32_t column_family_id, const Slice &key,
-                        const Slice &value) override;
-
-  rocksdb::Status DeleteCF(uint32_t column_family_id, const Slice &key) override;
-  rocksdb::Status DeleteRangeCF(uint32_t column_family_id,
-                                const Slice& begin_key, const Slice& end_key) override;
-  std::map<std::string, std::vector<std::string>> *GetAofStrings() { return &aof_strings_; }
- private:
-  std::map<std::string, std::vector<std::string>> aof_strings_;
-  Redis::WriteBatchLogData log_data_;
-  bool firstSeen_ = true;
-  bool cluster_enabled_ = false;
-  int slot_;
-  bool to_redis_;
->>>>>>> b9dc65ad
 };