#include "redis_writer.h"

#include <fcntl.h>
#include <unistd.h>
#include <assert.h>
#include <system_error>

#include "../../src/util.h"
#include "../../src/redis_reply.h"
#include "../../src/util.h"

RedisWriter::RedisWriter(Kvrocks2redis::Config *config) : Writer(config) {
  try {
    t_ = std::thread([this]() {
      Util::ThreadSetName("redis-writer");
      this->sync();
      assert(stop_flag_);
    });
  } catch (const std::system_error &e) {
    LOG(ERROR) << "[kvrocks2redis] Failed to create thread: " << e.what();
    return;
  }
}

RedisWriter::~RedisWriter() {
  for (const auto &iter : next_offset_fds_) {
    close(iter.second);
  }
  for (const auto &iter : redis_fds_) {
    close(iter.second);
  }
}

Status RedisWriter::Write(const std::string &ns, const std::vector<std::string> &aofs) {
  auto s = Writer::Write(ns, aofs);
  if (!s.IsOK()) {
    return s;
  }

  return Status::OK();
}

Status RedisWriter::FlushAll(const std::string &ns) {
  auto s = Writer::FlushAll(ns);
  if (!s.IsOK()) {
    return s;
  }

  updateNextOffset(ns, 0);

<<<<<<< HEAD
  //Warning: this will flush all redis data
  s = Write(ns, {Util::Command2RESP({"FLUSHALL"})});
=======
  // Warning: this will flush all redis data
  s = Write(ns, {Rocksdb2Redis::Command2RESP({"FLUSHALL"})});
>>>>>>> b9dc65ad
  if (!s.IsOK()) return s;

  return Status::OK();
}

void RedisWriter::Stop() {
  if (stop_flag_) return;

  stop_flag_ = true;  // Stopping procedure is asynchronous,

  t_.join();
  // handled by sync func
  LOG(INFO) << "[kvrocks2redis] redis_writer Stopped";
}

void RedisWriter::sync() {
  for (const auto &iter : config_->tokens) {
    Status s = readNextOffsetFromFile(iter.first, &next_offsets_[iter.first]);
    if (!s.IsOK()) {
      LOG(ERROR) << s.Msg();
      return;
    }
  }

  std::string line;
  size_t chunk_size = 4 * 1024 * 1024;
  char *buffer = new char[chunk_size];
  while (!stop_flag_) {
    for (const auto &iter : config_->tokens) {
      Status s = GetAofFd(iter.first);
      if (!s.IsOK()) {
        LOG(ERROR) << s.Msg();
        continue;
      }
      s = getRedisConn(iter.first, iter.second.host, iter.second.port, iter.second.auth, iter.second.db_number);
      if (!s.IsOK()) {
        LOG(ERROR) << s.Msg();
        continue;
      }
      while (true) {
        auto getted_line_leng = pread(aof_fds_[iter.first], buffer, chunk_size, next_offsets_[iter.first]);
        if (getted_line_leng <= 0) {
          if (getted_line_leng < 0) {
            LOG(ERROR) << "ERR read aof file : " << strerror(errno);
          }
          break;
        }
        std::string con = std::string(buffer, getted_line_leng);
        s = Util::SockSend(redis_fds_[iter.first], std::string(buffer, getted_line_leng));
        if (!s.IsOK()) {
          LOG(ERROR) << "ERR send data to redis err: " + s.Msg();
          break;
        }
        s = Util::SockReadLine(redis_fds_[iter.first], &line);
        if (!s.IsOK()) {
          LOG(ERROR) << "read redis response err: " + s.Msg();
          break;
        }
        if (line.compare(0, 1, "-") == 0) {
          // Ooops, something went wrong , sync process has been terminated, administrator should be notified
          // when full sync is needed, please remove last_next_seq config file, and restart kvrocks2redis
          LOG(ERROR) << "[kvrocks2redis] CRITICAL - redis sync return error , administrator confirm needed : " << line;
          delete[] buffer;
          Stop();
          return;
        }
        updateNextOffset(iter.first, next_offsets_[iter.first] + getted_line_leng);
      }
      std::this_thread::sleep_for(std::chrono::milliseconds(1));
    }
  }
  delete[] buffer;
}

Status RedisWriter::getRedisConn(const std::string &ns,
                                 const std::string &host,
                                 uint32_t port,
                                 const std::string &auth,
                                 int db_index) {
  auto iter = redis_fds_.find(ns);
  if (iter == redis_fds_.end()) {
    auto s = Util::SockConnect(host, port, &redis_fds_[ns]);
    if (!s.IsOK()) {
      return Status(Status::NotOK, std::string("Failed to connect to redis :") + s.Msg());
    }

    if (!auth.empty()) {
      auto s = authRedis(ns, auth);
      if (!s.IsOK()) {
        close(redis_fds_[ns]);
        redis_fds_.erase(ns);
        return Status(Status::NotOK, s.Msg());
      }
    }
    if (db_index != 0) {
      auto s = selectDB(ns, db_index);
      if (!s.IsOK()) {
        close(redis_fds_[ns]);
        redis_fds_.erase(ns);
        return Status(Status::NotOK, s.Msg());
      }
    }
  }

  return Status::OK();
}

Status RedisWriter::authRedis(const std::string &ns, const std::string &auth) {
  const auto auth_len_str = std::to_string(auth.length());
  Util::SockSend(redis_fds_[ns], "*2" CRLF "$4" CRLF "auth" CRLF "$" + auth_len_str + CRLF +
      auth + CRLF);
  std::string line;
  auto s = Util::SockReadLine(redis_fds_[ns], &line);
  if (!s.IsOK()) {
    return Status(Status::NotOK, std::string("read redis auth response err: ") + s.Msg());
  }
  if (line.compare(0, 3, "+OK") != 0) {
    return Status(Status::NotOK, "[kvrocks2redis] redis Auth failed: " + line);
  }
  return Status::OK();
}

Status RedisWriter::selectDB(const std::string &ns, int db_number) {
  const auto db_number_str = std::to_string(db_number);
  const auto db_number_str_len = std::to_string(db_number_str.length());
  Util::SockSend(redis_fds_[ns], "*2" CRLF "$6" CRLF "select" CRLF "$" + db_number_str_len + CRLF +
      db_number_str + CRLF);
  LOG(INFO) << "[kvrocks2redis] select db request was sent, waiting for response";
  std::string line;
  auto s = Util::SockReadLine(redis_fds_[ns], &line);
  if (!s.IsOK()) {
    return Status(Status::NotOK, std::string("read select db response err: ") + s.Msg());
  }
  if (line.compare(0, 3, "+OK") != 0) {
    return Status(Status::NotOK, "[kvrocks2redis] redis select db failed: " + line);
  }
  return Status::OK();
}

Status RedisWriter::updateNextOffset(const std::string &ns, std::istream::off_type offset) {
  next_offsets_[ns] = offset;
  return writeNextOffsetToFile(ns, offset);
}

Status RedisWriter::readNextOffsetFromFile(const std::string &ns, std::istream::off_type *offset) {
  next_offset_fds_[ns] = open(getNextOffsetFilePath(ns).data(), O_RDWR | O_CREAT, 0666);
  if (next_offset_fds_[ns] < 0) {
    return Status(Status::NotOK, std::string("Failed to open next offset file :") + strerror(errno));
  }

  *offset = 0;
  // 256 + 1 byte, extra one byte for the ending \0
  char buf[257];
  memset(buf, '\0', sizeof(buf));
  if (read(next_offset_fds_[ns], buf, sizeof(buf)) > 0) {
    *offset = std::stoll(buf);
  }

  return Status::OK();
}

Status RedisWriter::writeNextOffsetToFile(const std::string &ns, std::istream::off_type offset) {
  std::string offset_string = std::to_string(offset);
  // append to 256 byte (overwrite entire first 21 byte, aka the largest SequenceNumber size )
  int append_byte = 256 - offset_string.size();
  while (append_byte-- > 0) {
    offset_string += " ";
  }
  offset_string += '\0';
  pwrite(next_offset_fds_[ns], offset_string.data(), offset_string.size(), 0);
  return Status::OK();
}

std::string RedisWriter::getNextOffsetFilePath(const std::string &ns) {
  return config_->output_dir + ns + "_" + config_->next_offset_file_name;
}<|MERGE_RESOLUTION|>--- conflicted
+++ resolved
@@ -48,13 +48,8 @@
 
   updateNextOffset(ns, 0);
 
-<<<<<<< HEAD
   //Warning: this will flush all redis data
   s = Write(ns, {Util::Command2RESP({"FLUSHALL"})});
-=======
-  // Warning: this will flush all redis data
-  s = Write(ns, {Rocksdb2Redis::Command2RESP({"FLUSHALL"})});
->>>>>>> b9dc65ad
   if (!s.IsOK()) return s;
 
   return Status::OK();
