--- conflicted
+++ resolved
@@ -124,7 +124,6 @@
             with_openssl: -DENABLE_OPENSSL=ON
             compiler: gcc
           - name: Ubuntu GCC with luajit
-<<<<<<< HEAD
             os: ubuntu-20.04
             with_openssl: -DENABLE_OPENSSL=ON
             with_luajit: -DUSE_LUAJIT=ON
@@ -132,11 +131,7 @@
           - name: Ubuntu GCC without luajit
             os: ubuntu-20.04
             without_luajit: -DUSE_LUAJIT=OFF
-=======
-            os: ubuntu-18.04
->>>>>>> b16dc76e
-            with_openssl: -DENABLE_OPENSSL=ON
-            with_luajit: -DUSE_LUAJIT=ON
+            with_openssl: -DENABLE_OPENSSL=ON
             compiler: gcc
           - name: Ubuntu GCC ASan with luaJIT
             os: ubuntu-20.04
