# Licensed to the Apache Software Foundation (ASF) under one
# or more contributor license agreements.  See the NOTICE file
# distributed with this work for additional information
# regarding copyright ownership.  The ASF licenses this file
# to you under the Apache License, Version 2.0 (the
# "License"); you may not use this file except in compliance
# with the License.  You may obtain a copy of the License at
#
#   http://www.apache.org/licenses/LICENSE-2.0
#
# Unless required by applicable law or agreed to in writing,
# software distributed under the License is distributed on an
# "AS IS" BASIS, WITHOUT WARRANTIES OR CONDITIONS OF ANY
# KIND, either express or implied.  See the License for the
# specific language governing permissions and limitations
# under the License.

name: CI

on: [push, pull_request]

# Concurrency strategy:
#   github.workflow: distinguish this workflow from others
#   github.event_name: distinguish `push` event from `pull_request` event
#   github.event.number: set to the number of the pull request if `pull_request` event
#   github.run_id: otherwise, it's a `push` event, only cancel if we rerun the workflow
#
# Reference:
#   https://docs.github.com/en/actions/using-jobs/using-concurrency
#   https://docs.github.com/en/actions/learn-github-actions/contexts#github-context
concurrency:
  group: ${{ github.workflow }}-${{ github.event_name }}-${{ github.event.number || github.run_id }}
  cancel-in-progress: true

jobs:
  precondition:
    name: Precondition
    runs-on: ubuntu-22.04
    outputs:
      docs_only: ${{ steps.result.outputs.docs_only }}
    steps:
      - uses: actions/checkout@v4
      - uses: dorny/paths-filter@v3.0.0
        id: changes
        with:
          filters: .github/config/changes.yml
          list-files: csv
      - name: Calculate changes
        id: result
        run: |
          echo "docs_only=${{ fromJSON(steps.changes.outputs.all_count) == fromJSON(steps.changes.outputs.docs_count) && fromJSON(steps.changes.outputs.docs_count) > 0 }}" >> $GITHUB_OUTPUT

  check-typos:
    name: Check typos
    runs-on: ubuntu-22.04
    env:
      FORCE_COLOR: 1
    steps:
      - uses: actions/checkout@v4
      - name: Check typos
        uses: crate-ci/typos@v1.22.9
        with:
          config: .github/config/typos.toml

  check-and-lint:
    name: Lint and check code
    needs: [precondition]
    if: ${{ needs.precondition.outputs.docs_only != 'true' }}
    runs-on: ubuntu-22.04
    steps:
      - uses: actions/checkout@v4
      - uses: actions/setup-go@v5
        with:
          go-version-file: 'tests/gocase/go.mod'
          cache: false
      - name: Prepare Dependencies
        run: |
          sudo apt update
          sudo apt install -y clang-format-14 clang-tidy-14
      - uses: apache/skywalking-eyes/header@v0.6.0
        with:
          config: .github/config/licenserc.yml
      - name: Check with clang-format
        id: check-format
        run: ./x.py check format --clang-format-path clang-format-14
      - name: Check with clang-tidy
        run: |
          ./x.py build --skip-build
          ./x.py check tidy -j $(nproc) --clang-tidy-path clang-tidy-14 --run-clang-tidy-path run-clang-tidy-14
      - name: Lint with golangci-lint
        run: ./x.py check golangci-lint

      - name: Prepare format patch
        if: always() && steps.check-format.outcome != 'success'
        run: |
          ./x.py format --clang-format-path clang-format-14
          git diff -p > clang-format.patch
          cat clang-format.patch
      - name: Upload format patch
        uses: actions/upload-artifact@v4
        if: always() && steps.check-format.outcome != 'success'
        with:
          path: clang-format.patch

  build-and-test:
    name: Build and test
    needs: [precondition, check-and-lint, check-typos]
    if: ${{ needs.precondition.outputs.docs_only != 'true' }}
    strategy:
      fail-fast: false
      matrix:
        include:
<<<<<<< HEAD
          - name: Darwin Clang
            os: macos-13
            compiler: auto
          - name: Darwin Clang arm64
            os: macos-14
            compiler: auto
          - name: Darwin Clang without Jemalloc
            os: macos-13
            compiler: auto
            without_jemalloc: -DDISABLE_JEMALLOC=ON
          - name: Darwin Clang with OpenSSL
            os: macos-13
            compiler: auto
            with_openssl: -DENABLE_OPENSSL=ON
          - name: Darwin Clang without luaJIT
            os: macos-13
            compiler: auto
            without_luajit: -DENABLE_LUAJIT=OFF
=======
          # FIXME: update macos-11 to macos-12/13
          # - name: Darwin Clang
          #   os: macos-11
          #   compiler: auto
          - name: Darwin Clang arm64
            os: macos-14
            compiler: auto
          # - name: Darwin Clang without Jemalloc
          #   os: macos-11
          #   compiler: auto
          #   without_jemalloc: -DDISABLE_JEMALLOC=ON
          # - name: Darwin Clang with OpenSSL
          #   os: macos-11
          #   compiler: auto
          #   with_openssl: -DENABLE_OPENSSL=ON
          # - name: Darwin Clang without luaJIT
          #   os: macos-11
          #   compiler: auto
          #   without_luajit: -DENABLE_LUAJIT=OFF
>>>>>>> 7ed512e8
          - name: Ubuntu GCC
            os: ubuntu-20.04
            compiler: gcc
          - name: SonarCloud with Coverage
            os: ubuntu-22.04
            compiler: gcc
            sonarcloud: -DCMAKE_CXX_FLAGS=--coverage
          - name: Ubuntu Clang
            os: ubuntu-20.04
            compiler: clang
          - name: Ubuntu 22 GCC
            os: ubuntu-22.04
            compiler: gcc
          - name: Ubuntu 22 Clang
            os: ubuntu-22.04
            compiler: clang
          - name: Ubuntu GCC ASan
            os: ubuntu-20.04
            without_jemalloc: -DDISABLE_JEMALLOC=ON
            with_sanitizer: -DENABLE_ASAN=ON
            compiler: gcc
          - name: Ubuntu Clang ASan
            os: ubuntu-20.04
            with_sanitizer: -DENABLE_ASAN=ON
            without_jemalloc: -DDISABLE_JEMALLOC=ON
            compiler: clang
          - name: Ubuntu GCC TSan
            os: ubuntu-22.04
            without_jemalloc: -DDISABLE_JEMALLOC=ON
            with_sanitizer: -DENABLE_TSAN=ON
            compiler: gcc
            ignore_when_tsan: -tags="ignore_when_tsan"
          - name: Ubuntu Clang TSan
            os: ubuntu-20.04
            with_sanitizer: -DENABLE_TSAN=ON
            without_jemalloc: -DDISABLE_JEMALLOC=ON
            compiler: clang
            ignore_when_tsan: -tags="ignore_when_tsan"
          - name: Ubuntu Clang UBSAN
            os: ubuntu-20.04
            with_sanitizer: -DENABLE_UBSAN=ON
            without_jemalloc: -DDISABLE_JEMALLOC=ON
            compiler: clang
          - name: Ubuntu GCC Ninja
            os: ubuntu-20.04
            with_ninja: --ninja
            compiler: gcc
          - name: Ubuntu GCC with OpenSSL
            os: ubuntu-20.04
            compiler: gcc
            with_openssl: -DENABLE_OPENSSL=ON
          - name: Ubuntu Clang with OpenSSL
            os: ubuntu-22.04
            compiler: clang
            with_openssl: -DENABLE_OPENSSL=ON
          - name: Ubuntu GCC without luaJIT
            os: ubuntu-20.04
            without_luajit: -DENABLE_LUAJIT=OFF
            compiler: gcc
          - name: Ubuntu Clang without luaJIT
            os: ubuntu-20.04
            without_luajit: -DENABLE_LUAJIT=OFF
            compiler: clang
          - name: Ubuntu GCC with old encoding
            os: ubuntu-20.04
            compiler: gcc
            new_encoding: -DENABLE_NEW_ENCODING=FALSE
          - name: Ubuntu Clang with old encoding
            os: ubuntu-22.04
            compiler: clang
            new_encoding: -DENABLE_NEW_ENCODING=FALSE
          - name: Ubuntu GCC with speedb enabled
            os: ubuntu-20.04
            compiler: gcc
            with_speedb: -DENABLE_SPEEDB=ON

    runs-on: ${{ matrix.os }}
    env:
      SONARCLOUD_OUTPUT_DIR: sonarcloud-data
    steps:
      - name: Setup macOS
        if: ${{ startsWith(matrix.os, 'macos') }}
        run: |
          brew install cmake gcc autoconf automake libtool openssl coreutils
          echo "NPROC=$(sysctl -n hw.ncpu)" >> $GITHUB_ENV
          echo "CMAKE_EXTRA_DEFS=-DOPENSSL_ROOT_DIR=/usr/local/opt/openssl" >> $GITHUB_ENV
      - name: Setup Linux
        if: ${{ startsWith(matrix.os, 'ubuntu') }}
        run: |
          sudo apt update
          sudo apt install -y ninja-build
          echo "NPROC=$(nproc)" >> $GITHUB_ENV

      - name: Cache redis
        id: cache-redis
        uses: actions/cache@v4
        with:
          path: |
            ~/local/bin/redis-cli
          key: ${{ runner.os }}-${{ runner.arch }}-redis-cli
      - name: Cache redis server
        id: cache-redis-server
        uses: actions/cache@v4
        with:
          path: |
            ~/local/bin/redis-server
          key: ${{ runner.os }}-${{ runner.arch }}-redis-server
      - name: Install redis
        if: ${{ steps.cache-redis.outputs.cache-hit != 'true' || steps.cache-redis-server.outputs.cache-hit != 'true' }}
        run: |
          curl -O https://download.redis.io/releases/redis-6.2.14.tar.gz
          tar -xzvf redis-6.2.14.tar.gz
          mkdir -p $HOME/local/bin
          pushd redis-6.2.14 && BUILD_TLS=yes make -j$NPROC redis-cli && mv src/redis-cli $HOME/local/bin/ && popd
          pushd redis-6.2.14 && BUILD_TLS=yes make -j$NPROC redis-server && mv src/redis-server $HOME/local/bin/ && popd

      - uses: actions/checkout@v4
        with:
          fetch-depth: 0
      - uses: actions/setup-python@v5
        with:
          python-version: 3.x
      - uses: actions/setup-go@v5
        with:
          go-version-file: 'tests/gocase/go.mod'
          cache: false
          
      - name: Install gcovr 5.0
        run: pip install gcovr==5.0 # 5.1 is not supported
        if: ${{ matrix.sonarcloud }}

      - name: Install sonar-scanner and build-wrapper
        uses: SonarSource/sonarcloud-github-c-cpp@v2
        if: ${{ matrix.sonarcloud }}

      - name: Build Kvrocks
        if: ${{ !matrix.sonarcloud }}
        run: |
          ./x.py build -j$NPROC --unittest --compiler ${{ matrix.compiler }} ${{ matrix.without_jemalloc }} \
            ${{ matrix.without_luajit }} ${{ matrix.with_ninja }} ${{ matrix.with_sanitizer }} ${{ matrix.with_openssl }} \
            ${{ matrix.new_encoding }} ${{ matrix.with_speedb }} ${{ env.CMAKE_EXTRA_DEFS }}

      - name: Build Kvrocks (SonarCloud)
        if: ${{ matrix.sonarcloud }}
        run: |
          build-wrapper-linux-x86-64 --out-dir ${{ env.SONARCLOUD_OUTPUT_DIR }} ./x.py build -j$NPROC --compiler ${{ matrix.compiler }}  --skip-build
          cp -r build _build
          build-wrapper-linux-x86-64 --out-dir ${{ env.SONARCLOUD_OUTPUT_DIR }} ./x.py build -j$NPROC --unittest --compiler ${{ matrix.compiler }} ${{ matrix.sonarcloud }}

      - name: Setup Coredump
        if: ${{ startsWith(matrix.os, 'ubuntu') }}
        run: |
          echo "$(pwd)/coredumps/corefile-%e-%p-%t" | sudo tee /proc/sys/kernel/core_pattern
          mkdir coredumps

      - name: Run Unit Test
        run: |
          ulimit -c unlimited
          export LSAN_OPTIONS="suppressions=$(realpath ./tests/lsan-suppressions)"
          export TSAN_OPTIONS="suppressions=$(realpath ./tests/tsan-suppressions)"
          ./x.py test cpp

      - name: Run Go Integration Cases
        run: |
          ulimit -c unlimited
          export LSAN_OPTIONS="suppressions=$(realpath ./tests/lsan-suppressions)"
          export TSAN_OPTIONS="suppressions=$(realpath ./tests/tsan-suppressions)"
          export PATH=$PATH:$HOME/local/bin/
          GOCASE_RUN_ARGS=""
          if [[ -n "${{ matrix.with_openssl }}" ]] && [[ "${{ matrix.os }}" == ubuntu* ]]; then
            git clone https://github.com/jsha/minica
            cd minica && git checkout 96a5c93723cf3d34b50b3e723a9f05cd3765bc67 && go build && cd ..
            ./minica/minica --domains localhost
            cp localhost/cert.pem tests/gocase/tls/cert/server.crt
            cp localhost/key.pem tests/gocase/tls/cert/server.key
            cp minica.pem tests/gocase/tls/cert/ca.crt
            GOCASE_RUN_ARGS="-tlsEnable"
          fi
          ./x.py test go build $GOCASE_RUN_ARGS ${{ matrix.ignore_when_tsan}}

      - name: Install redis-py
        run: pip3 install redis==4.3.6

      - name: Run kvrocks2redis Test
        # Currently, when enabling Tsan/Asan or running in macOS 11/14, the value mismatch in destination redis server.
        # See https://github.com/apache/kvrocks/issues/2195.
        if: ${{ !contains(matrix.name, 'Tsan') && !contains(matrix.name, 'Asan') && !startsWith(matrix.os, 'macos') }}
        run: |
          ulimit -c unlimited
          export LSAN_OPTIONS="suppressions=$(realpath ./tests/lsan-suppressions)"
          export TSAN_OPTIONS="suppressions=$(realpath ./tests/tsan-suppressions)"
          $HOME/local/bin/redis-server --daemonize yes
          mkdir -p kvrocks2redis-ci-data
          ./build/kvrocks --dir `pwd`/kvrocks2redis-ci-data --pidfile `pwd`/kvrocks.pid --daemonize yes
          sleep 10s
          echo -en "data-dir `pwd`/kvrocks2redis-ci-data\ndaemonize yes\noutput-dir ./\nnamespace.__namespace 127.0.0.1 6379\n" >> ./kvrocks2redis-ci.conf
          cat ./kvrocks2redis-ci.conf
          ./build/kvrocks2redis -c ./kvrocks2redis-ci.conf
          sleep 10s
          python3 utils/kvrocks2redis/tests/populate-kvrocks.py --password="" --flushdb=true
          sleep 10s
          python3 utils/kvrocks2redis/tests/check_consistency.py --src_password=""

      - name: Find reports and crashes
        if: always()
        run: |
          SANITIZER_OUTPUT=$(grep "Sanitizer:" tests/gocase/workspace -r || true)
          if [[ $SANITIZER_OUTPUT ]]; then
            echo "found sanitizer reports:"
            echo "$SANITIZER_OUTPUT"
            echo "detail log:"
            cat $(echo "$SANITIZER_OUTPUT" | awk -F ':' '{print $1}')
            exit 1
          fi
          CRASHES=$(grep "Ooops!" tests/gocase/workspace -r || true)
          if [[ $CRASHES ]]; then
            echo "found crashes:"
            echo "$CRASHES"
            echo "detail log:"
            cat $(echo "$CRASHES" | awk -F ':' '{print $1}')
            exit 1
          fi

      - uses: actions/upload-artifact@v4
        if: ${{ failure() && startsWith(matrix.os, 'ubuntu') }}
        with:
          name: kvrocks-coredumps-${{ matrix.name }}
          path: |
            ./build/kvrocks
            ./coredumps/*
      
      - name: Collect coverage into one XML report
        if: ${{ matrix.sonarcloud }}
        run: |
          gcovr --sonarqube > ${{ env.SONARCLOUD_OUTPUT_DIR }}/coverage.xml
      
      - name: Add event information
        if: ${{ matrix.sonarcloud }}
        env:
          GITHUB_EVENT_JSON: ${{ toJson(github.event) }}
        run: |
          echo "$GITHUB_EVENT_JSON" | tee ${{ env.SONARCLOUD_OUTPUT_DIR }}/github-event.json
      
      - name: Upload SonarCloud data
        if: ${{ matrix.sonarcloud }}
        uses: actions/upload-artifact@v4
        with:
          name: sonarcloud-data
          path: |
            ${{ env.SONARCLOUD_OUTPUT_DIR }}
            _build

  check-docker:
    name: Check Docker image
    needs: [precondition, check-and-lint, check-typos]
    if: ${{ needs.precondition.outputs.docs_only != 'true' }}
    runs-on: ubuntu-22.04
    steps:
      - uses: actions/checkout@v4
      - name: Get core numbers
        run: echo "NPROC=$(nproc)" >> $GITHUB_ENV
      - uses: docker/build-push-action@v6
        with:
          context: .
          build-args: MORE_BUILD_ARGS=-j${{ env.NPROC }}
          push: false
          tags: kvrocks:ci
          outputs: type=docker
      - name: Test built image
        run: |
          docker run --rm kvrocks:ci -v
          ID="$(docker run --rm -d -p 6666:6666 kvrocks:ci)"
          sleep 1m
          if [ "$(docker inspect --format='{{.State.Health.Status}}' $ID)" != "healthy" ]; then
            echo "The container is not healthy."
            exit 1
          fi
          if [ "$(ss --listening --no-header --tcp '( sport = :6666 )')" == "" ]; then
            echo "The container listening port can not be accessed from outside."
            exit 1
          fi
          docker stop $ID

  build-and-test-in-container:
    name: Build and test in container
    needs: [precondition, check-and-lint, check-typos]
    if: ${{ needs.precondition.outputs.docs_only != 'true' }}
    strategy:
      fail-fast: false
      matrix:
        include:
          - name: openSUSE Leap 15
            image: opensuse/leap:15
            compiler: gcc
          - name: ArchLinux
            image: archlinux:base
            compiler: gcc

    runs-on: ubuntu-22.04
    container:
      image: ${{ matrix.image }}
    steps:
      - name: Setup ArchLinux
        if: ${{ startsWith(matrix.image, 'archlinux') }}
        run: |
          pacman -Syu --noconfirm
          pacman -Sy --noconfirm autoconf automake python3 python-redis git wget which cmake make gcc
          echo "NPROC=$(nproc)" >> $GITHUB_ENV

      - name: Setup openSUSE
        if: ${{ startsWith(matrix.image, 'opensuse') }}
        run: |
          zypper install -y gcc11 gcc11-c++ make wget git autoconf automake python3 python3-pip curl tar gzip cmake go
          update-alternatives --install /usr/bin/cc cc /usr/bin/gcc-11 100
          update-alternatives --install /usr/bin/c++ c++ /usr/bin/g++-11 100
          update-alternatives --install /usr/bin/gcc gcc /usr/bin/gcc-11 100
          update-alternatives --install /usr/bin/g++ g++ /usr/bin/g++-11 100
          echo "NPROC=$(nproc)" >> $GITHUB_ENV

      - name: Cache redis
        id: cache-redis
        uses: actions/cache@v3
        with:
          path: |
            ~/local/bin/redis-cli
          key: ${{ matrix.image }}-redis-cli

      - name: Cache redis server
        id: cache-redis-server
        uses: actions/cache@v3
        with:
          path: |
            ~/local/bin/redis-server
          key: ${{ matrix.image }}-redis-server

      - name: Install redis
        if: ${{ steps.cache-redis.outputs.cache-hit != 'true' || steps.cache-redis-server.outputs.cache-hit != 'true' }}
        run: |
          curl -O https://download.redis.io/releases/redis-6.2.14.tar.gz
          tar -xzvf redis-6.2.14.tar.gz
          mkdir -p $HOME/local/bin
          pushd redis-6.2.14 && USE_JEMALLOC=no make -j$NPROC redis-cli && mv src/redis-cli $HOME/local/bin/ && popd
          pushd redis-6.2.14 && USE_JEMALLOC=no make -j$NPROC redis-server && mv src/redis-server $HOME/local/bin/ && popd

      - uses: actions/checkout@v4
      - uses: actions/setup-go@v5
        if: ${{ !startsWith(matrix.image, 'opensuse') }}
        with:
          go-version-file: 'tests/gocase/go.mod'
          cache: false

      - name: Build Kvrocks
        run: |
          ./x.py build -j$NPROC --unittest --compiler ${{ matrix.compiler }}

      - name: Run Unit Test
        run: |
          ./x.py test cpp

      - name: Run Go Integration Cases
        run: |
          export PATH=$PATH:$HOME/local/bin/
          GOCASE_RUN_ARGS=""
          ./x.py test go build $GOCASE_RUN_ARGS

      - name: Install redis-py
        if: ${{ !startsWith(matrix.image, 'archlinux') }}  # already installed
        run: pip3 install redis==4.3.6

      - name: Run kvrocks2redis Test
        run: |
          $HOME/local/bin/redis-server --daemonize yes
          mkdir -p kvrocks2redis-ci-data
          ./build/kvrocks --dir `pwd`/kvrocks2redis-ci-data --pidfile `pwd`/kvrocks.pid --daemonize yes
          sleep 10s
          echo -en "data-dir `pwd`/kvrocks2redis-ci-data\ndaemonize yes\noutput-dir ./\nnamespace.__namespace 127.0.0.1 6379\n" >> ./kvrocks2redis-ci.conf
          cat ./kvrocks2redis-ci.conf
          ./build/kvrocks2redis -c ./kvrocks2redis-ci.conf
          sleep 10s
          python3 utils/kvrocks2redis/tests/populate-kvrocks.py --password="" --flushdb=true
          sleep 10s
          python3 utils/kvrocks2redis/tests/check_consistency.py --src_password=""

  required:
    if: always()
    name: Required
    runs-on: ubuntu-latest
    needs:
      - precondition
      - build-and-test
      - build-and-test-in-container
      - check-docker
    steps:
      - name: Merge requirement checking
        if: ${{ needs.precondition.outputs.docs_only != 'true' }}
        run: |
          if [[ ! ( \
                   "${{ needs.build-and-test.result }}" == "success" \
                && "${{ needs.build-and-test-in-container.result }}" == "success" \
                && "${{ needs.check-docker.result }}" == "success" \
               ) ]]; then
            echo "Required jobs haven't been completed successfully."
            exit 1
          fi
      - name: Sentinel
        run: true<|MERGE_RESOLUTION|>--- conflicted
+++ resolved
@@ -110,7 +110,6 @@
       fail-fast: false
       matrix:
         include:
-<<<<<<< HEAD
           - name: Darwin Clang
             os: macos-13
             compiler: auto
@@ -129,27 +128,6 @@
             os: macos-13
             compiler: auto
             without_luajit: -DENABLE_LUAJIT=OFF
-=======
-          # FIXME: update macos-11 to macos-12/13
-          # - name: Darwin Clang
-          #   os: macos-11
-          #   compiler: auto
-          - name: Darwin Clang arm64
-            os: macos-14
-            compiler: auto
-          # - name: Darwin Clang without Jemalloc
-          #   os: macos-11
-          #   compiler: auto
-          #   without_jemalloc: -DDISABLE_JEMALLOC=ON
-          # - name: Darwin Clang with OpenSSL
-          #   os: macos-11
-          #   compiler: auto
-          #   with_openssl: -DENABLE_OPENSSL=ON
-          # - name: Darwin Clang without luaJIT
-          #   os: macos-11
-          #   compiler: auto
-          #   without_luajit: -DENABLE_LUAJIT=OFF
->>>>>>> 7ed512e8
           - name: Ubuntu GCC
             os: ubuntu-20.04
             compiler: gcc
