# Licensed to the Apache Software Foundation (ASF) under one
# or more contributor license agreements.  See the NOTICE file
# distributed with this work for additional information
# regarding copyright ownership.  The ASF licenses this file
# to you under the Apache License, Version 2.0 (the
# "License"); you may not use this file except in compliance
# with the License.  You may obtain a copy of the License at
#
#   http://www.apache.org/licenses/LICENSE-2.0
#
# Unless required by applicable law or agreed to in writing,
# software distributed under the License is distributed on an
# "AS IS" BASIS, WITHOUT WARRANTIES OR CONDITIONS OF ANY
# KIND, either express or implied.  See the License for the
# specific language governing permissions and limitations
# under the License.

name: CI

on: [push, pull_request]

# Cancel previous workflows if they are the same workflow on same ref (branch/tags)
# with the same event (push/pull_request) even they are in progress.
# This setting will help reduce the number of duplicated workflows.
concurrency:
  group: ${{ github.workflow }}-${{ github.ref }}-${{ github.event_name }}
  cancel-in-progress: true

jobs:
  license:
    name: Check license header
    runs-on: ubuntu-latest
    steps:
      - uses: actions/checkout@v3
      - uses: apache/skywalking-eyes/header@v0.4.0
        with:
          config: tools/ci/licenserc.yml

  lint:
    name: Lint and check code
    runs-on: ubuntu-latest
    steps:
      - name: Checkout Code Base
        uses: actions/checkout@v3
      - name: Install Check Tools
        run: |
          sudo apt update
          sudo apt install -y cppcheck
      - name: Setup Python
        uses: actions/setup-python@v2
        with:
          python-version: 3.x
      - name: Setup dependencies
        run: pip install cpplint==1.5.0
      - name: Lint and check code
        run: |
          ./x.py check cpplint
          ./x.py check cppcheck

  build-and-test:
    name: Build and test
    needs: [license, lint]
    strategy:
      fail-fast: false
      matrix:
        include:
          - name: Darwin Clang
            os: macos-latest
            compiler: auto
          - name: Darwin Clang without Jemalloc
            os: macos-latest
            compiler: auto
            without_jemalloc: -DDISABLE_JEMALLOC=ON
          - name: Ubuntu GCC
            os: ubuntu-18.04
            compiler: gcc
          - name: Ubuntu Clang
            os: ubuntu-18.04
            compiler: clang
          - name: Ubuntu GCC ASan
            os: ubuntu-18.04
            with_sanitizer: -DENABLE_ASAN=ON
            compiler: gcc
          # - name: Ubuntu GCC TSan
          #   os: ubuntu-18.04
          #   with_sanitizer: -DENABLE_TSAN=ON
          #   compiler: gcc
          - name: Ubuntu GCC without Jemalloc
            os: ubuntu-18.04
            without_jemalloc: -DDISABLE_JEMALLOC=ON
            compiler: gcc
          - name: Ubuntu Clang ASan
            os: ubuntu-18.04
            with_sanitizer: -DENABLE_ASAN=ON
            compiler: clang
          # - name: Ubuntu Clang TSan
          #   os: ubuntu-18.04
          #   with_sanitizer: -DENABLE_TSAN=ON
          #   compiler: clang
          - name: Ubuntu Clang without Jemalloc
            os: ubuntu-18.04
            without_jemalloc: -DDISABLE_JEMALLOC=ON
            compiler: clang
          - name: Ubuntu GCC Ninja
            os: ubuntu-18.04
            with_ninja: --ninja
            compiler: gcc
          - name: Ubuntu GCC Ninja without Jemalloc
            os: ubuntu-18.04
            with_ninja: --ninja
            without_jemalloc: -DDISABLE_JEMALLOC=ON
<<<<<<< HEAD
          - name: Ubuntu GCC without luajit
            os: ubuntu-18.04
            without_luajit: -DUSE_LUAJIT=OFF
=======
            compiler: gcc
>>>>>>> 8544c2fe

    runs-on: ${{ matrix.os }}
    steps:
      - name: Cache redis
        id: cache-redis
        uses: actions/cache@v2
        with:
          path: |
            ~/local/bin/redis-cli
          key: ${{ runner.os }}-redis-cli

      - name: Setup macOS
        if: ${{ startsWith(matrix.os, 'macos') }}
        run: |
          brew install cmake gcc autoconf automake libtool
          echo "NPROC=$(sysctl -n hw.ncpu)" >> $GITHUB_ENV

      - name: Setup Linux
        if: ${{ startsWith(matrix.os, 'ubuntu') }}
        run: |
          sudo apt update
          sudo apt install -y tcl8.5 ninja-build
          echo "NPROC=$(nproc)" >> $GITHUB_ENV

      - name: Install redis
        if: steps.cache-redis.outputs.cache-hit != 'true'
        run: |
          curl -O https://download.redis.io/releases/redis-6.2.6.tar.gz
          tar -xzvf redis-6.2.6.tar.gz
          mkdir -p $HOME/local/bin
          pushd redis-6.2.6 && BUILD_TLS=yes make -j$NPROC redis-cli && mv src/redis-cli $HOME/local/bin/ && popd

      - name: Checkout Code Base
        uses: actions/checkout@v3

      - name: Setup Python
        uses: actions/setup-python@v2
        with:
          python-version: 3.x

      - name: Build Kvrocks
<<<<<<< HEAD
        run: ./build.sh build -j$NPROC --unittest ${{ matrix.clang }} ${{ matrix.with_ninja }} ${{ matrix.with_sanitizer }} ${{ matrix.without_jemalloc }} ${{ matrix.without_luajit }}
=======
        run: ./x.py build -j$NPROC --unittest --compiler ${{ matrix.compiler }} ${{ matrix.with_ninja }} ${{ matrix.with_sanitizer }} ${{ matrix.without_jemalloc }}
>>>>>>> 8544c2fe

      - name: Run Unit Test
        run: ./build/unittest

      - name: Run Redis Tcl Test
        run: |
          cp $HOME/local/bin/redis-cli tests/tcl/redis-cli
          cd tests/tcl
          ./runtest --dont-clean
          SANITIZER_OUTPUT=$(grep "Sanitizer:" tests/tmp -r || true)
          if [[ $SANITIZER_OUTPUT ]]; then
            echo "$SANITIZER_OUTPUT"
            echo "\ndetail reports:\n"
            cat $(find tests/tmp -iname stderr)
            echo "sanitizer error was reported, exiting..."
            exit 1
          fi

  required:
    if: always()
    name: Required
    runs-on: ubuntu-latest
    needs:
      - build-and-test
    steps:
      - name: Merge requirement checking
        run: |
          build_and_test=${{ needs.build-and-test.result }}

          if [[ $build_and_test != 'success' ]]; then
            exit 1
          fi<|MERGE_RESOLUTION|>--- conflicted
+++ resolved
@@ -109,13 +109,11 @@
             os: ubuntu-18.04
             with_ninja: --ninja
             without_jemalloc: -DDISABLE_JEMALLOC=ON
-<<<<<<< HEAD
+            compiler: gcc
           - name: Ubuntu GCC without luajit
             os: ubuntu-18.04
             without_luajit: -DUSE_LUAJIT=OFF
-=======
             compiler: gcc
->>>>>>> 8544c2fe
 
     runs-on: ${{ matrix.os }}
     steps:
@@ -157,11 +155,7 @@
           python-version: 3.x
 
       - name: Build Kvrocks
-<<<<<<< HEAD
-        run: ./build.sh build -j$NPROC --unittest ${{ matrix.clang }} ${{ matrix.with_ninja }} ${{ matrix.with_sanitizer }} ${{ matrix.without_jemalloc }} ${{ matrix.without_luajit }}
-=======
-        run: ./x.py build -j$NPROC --unittest --compiler ${{ matrix.compiler }} ${{ matrix.with_ninja }} ${{ matrix.with_sanitizer }} ${{ matrix.without_jemalloc }}
->>>>>>> 8544c2fe
+        run: ./x.py build -j$NPROC --unittest --compiler ${{ matrix.compiler }} ${{ matrix.with_ninja }} ${{ matrix.with_sanitizer }} ${{ matrix.without_jemalloc }} ${{ matrix.without_luajit }}
 
       - name: Run Unit Test
         run: ./build/unittest
