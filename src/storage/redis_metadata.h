/*
 * Licensed to the Apache Software Foundation (ASF) under one
 * or more contributor license agreements.  See the NOTICE file
 * distributed with this work for additional information
 * regarding copyright ownership.  The ASF licenses this file
 * to you under the Apache License, Version 2.0 (the
 * "License"); you may not use this file except in compliance
 * with the License.  You may obtain a copy of the License at
 *
 *   http://www.apache.org/licenses/LICENSE-2.0
 *
 * Unless required by applicable law or agreed to in writing,
 * software distributed under the License is distributed on an
 * "AS IS" BASIS, WITHOUT WARRANTIES OR CONDITIONS OF ANY
 * KIND, either express or implied.  See the License for the
 * specific language governing permissions and limitations
 * under the License.
 *
 */

#pragma once

#include <rocksdb/status.h>

#include <atomic>
#include <string>
#include <vector>

#include "encoding.h"
#include "types/redis_stream_base.h"

constexpr bool USE_64BIT_COMMON_FIELD_DEFAULT = METADATA_ENCODING_VERSION != 0;

// We write enum integer value of every datatype
// explicitly since it cannot be changed once confirmed
enum RedisType {
<<<<<<< HEAD
  kRedisNone,
  kRedisString,
  kRedisHash,
  kRedisList,
  kRedisSet,
  kRedisZSet,
  kRedisBitmap,
  kRedisSortedint,
  kRedisStream,
  kRedisBloomFilter,
=======
  kRedisNone = 0,
  kRedisString = 1,
  kRedisHash = 2,
  kRedisList = 3,
  kRedisSet = 4,
  kRedisZSet = 5,
  kRedisBitmap = 6,
  kRedisSortedint = 7,
  kRedisStream = 8,
>>>>>>> 6bcd387f
};

enum RedisCommand {
  kRedisCmdLSet,
  kRedisCmdLInsert,
  kRedisCmdLTrim,
  kRedisCmdLPop,
  kRedisCmdRPop,
  kRedisCmdLRem,
  kRedisCmdLPush,
  kRedisCmdRPush,
  kRedisCmdExpire,
  kRedisCmdSetBit,
  kRedisCmdBitOp,
  kRedisCmdLMove,
};

const std::vector<std::string> RedisTypeNames = {"none", "string", "hash",      "list",  "set",
                                                 "zset", "bitmap", "sortedint", "stream"};

constexpr const char *kErrMsgWrongType = "WRONGTYPE Operation against a key holding the wrong kind of value";
constexpr const char *kErrMsgKeyExpired = "the key was expired";

using rocksdb::Slice;

struct KeyNumStats {
  uint64_t n_key = 0;
  uint64_t n_expires = 0;
  uint64_t n_expired = 0;
  uint64_t avg_ttl = 0;
};

template <typename T = Slice>
[[nodiscard]] std::tuple<T, T> ExtractNamespaceKey(Slice ns_key, bool slot_id_encoded);
[[nodiscard]] std::string ComposeNamespaceKey(const Slice &ns, const Slice &key, bool slot_id_encoded);
[[nodiscard]] std::string ComposeSlotKeyPrefix(const Slice &ns, int slotid);

class InternalKey {
 public:
  explicit InternalKey(Slice ns_key, Slice sub_key, uint64_t version, bool slot_id_encoded);
  explicit InternalKey(Slice input, bool slot_id_encoded);
  ~InternalKey() = default;

  Slice GetNamespace() const;
  Slice GetKey() const;
  Slice GetSubKey() const;
  uint64_t GetVersion() const;
  [[nodiscard]] std::string Encode() const;
  bool operator==(const InternalKey &that) const;

 private:
  Slice namespace_;
  Slice key_;
  Slice sub_key_;
  uint64_t version_;
  uint16_t slotid_;
  bool slot_id_encoded_;
};

constexpr uint8_t METADATA_64BIT_ENCODING_MASK = 0x80;
constexpr uint8_t METADATA_TYPE_MASK = 0x0f;

class Metadata {
 public:
  // metadata flags
  // <(1-bit) 64bit-common-field-indicator> 0 0 0 <(4-bit) redis-type>
  // 64bit-common-field-indicator: make `expire` and `size` 64bit instead of 32bit
  // NOTE: `expire` is stored in milliseconds for 64bit, seconds for 32bit
  // redis-type: RedisType for the key-value
  uint8_t flags;

  // expire timestamp, in milliseconds
  uint64_t expire;

  // the current version: 53bit timestamp + 11bit counter
  uint64_t version;

  // element size of the key-value
  uint64_t size;

  explicit Metadata(RedisType type, bool generate_version = true,
                    bool use_64bit_common_field = USE_64BIT_COMMON_FIELD_DEFAULT);
  static void InitVersionCounter();

  static size_t GetOffsetAfterExpire(uint8_t flags);
  static size_t GetOffsetAfterSize(uint8_t flags);
  static uint64_t ExpireMsToS(uint64_t ms);

  bool Is64BitEncoded() const;
  bool GetFixedCommon(rocksdb::Slice *input, uint64_t *value) const;
  bool GetExpire(rocksdb::Slice *input);
  void PutFixedCommon(std::string *dst, uint64_t value) const;
  void PutExpire(std::string *dst) const;

  RedisType Type() const;
  size_t CommonEncodedSize() const;
  int64_t TTL() const;
  timeval Time() const;
  bool Expired() const;
  bool ExpireAt(uint64_t expired_ts) const;
  virtual void Encode(std::string *dst);
  virtual rocksdb::Status Decode(Slice input);
  bool operator==(const Metadata &that) const;
  virtual ~Metadata() = default;

 private:
  static uint64_t generateVersion();
};

class HashMetadata : public Metadata {
 public:
  explicit HashMetadata(bool generate_version = true) : Metadata(kRedisHash, generate_version) {}
};

class SetMetadata : public Metadata {
 public:
  explicit SetMetadata(bool generate_version = true) : Metadata(kRedisSet, generate_version) {}
};

class ZSetMetadata : public Metadata {
 public:
  explicit ZSetMetadata(bool generate_version = true) : Metadata(kRedisZSet, generate_version) {}
};

class BitmapMetadata : public Metadata {
 public:
  explicit BitmapMetadata(bool generate_version = true) : Metadata(kRedisBitmap, generate_version) {}
};

class SortedintMetadata : public Metadata {
 public:
  explicit SortedintMetadata(bool generate_version = true) : Metadata(kRedisSortedint, generate_version) {}
};

class ListMetadata : public Metadata {
 public:
  uint64_t head;
  uint64_t tail;
  explicit ListMetadata(bool generate_version = true);

  void Encode(std::string *dst) override;
  rocksdb::Status Decode(Slice input) override;
};

class StreamMetadata : public Metadata {
 public:
  redis::StreamEntryID last_generated_id;
  redis::StreamEntryID recorded_first_entry_id;
  redis::StreamEntryID max_deleted_entry_id;
  redis::StreamEntryID first_entry_id;
  redis::StreamEntryID last_entry_id;
  uint64_t entries_added = 0;

  explicit StreamMetadata(bool generate_version = true) : Metadata(kRedisStream, generate_version) {}

  void Encode(std::string *dst) override;
<<<<<<< HEAD
  rocksdb::Status Decode(const std::string &bytes) override;
};

class BloomChainMetadata : public Metadata {
 public:
  /// The number of sub-filters
  uint16_t n_filters;

  /// Adding an element to a Bloom filter never fails due to the data structure "filling up". Instead the error rate
  /// starts to grow. To keep the error close to the one set on filter initialisation - the bloom filter will
  /// auto-scale, meaning when capacity is reached an additional sub-filter will be created.
  ///
  /// The capacity of the new sub-filter is the capacity of the last sub-filter multiplied by expansion.
  ///
  /// The default expansion value is 2.
  ///
  /// For non-scaling, expansion should be set to 0
  uint16_t expansion;

  /// The number of entries intended to be added to the filter. If your filter allows scaling, the capacity of the last
  /// sub-filter should be: base_capacity -> base_capacity * expansion -> base_capacity * expansion^2...
  ///
  /// The default base_capacity value is 100.
  uint32_t base_capacity;

  /// The desired probability for false positives.
  ///
  /// The rate is a decimal value between 0 and 1. For example, for a desired false positive rate of 0.1% (1 in 1000),
  /// error_rate should be set to 0.001.
  ///
  /// The default error_rate value is 0.01.
  double error_rate;

  /// The total number of bytes allocated for all sub-filters.
  uint32_t bloom_bytes;

  explicit BloomChainMetadata(bool generate_version = true) : Metadata(kRedisBloomFilter, generate_version) {}

  void Encode(std::string *dst) override;
  rocksdb::Status Decode(const std::string &bytes) override;

  /// Get the total capacity of the bloom chain (the sum capacity of all sub-filters)
  ///
  /// @return the total capacity value
  uint32_t GetCapacity() const;
=======
  rocksdb::Status Decode(Slice input) override;
>>>>>>> 6bcd387f
};<|MERGE_RESOLUTION|>--- conflicted
+++ resolved
@@ -34,18 +34,6 @@
 // We write enum integer value of every datatype
 // explicitly since it cannot be changed once confirmed
 enum RedisType {
-<<<<<<< HEAD
-  kRedisNone,
-  kRedisString,
-  kRedisHash,
-  kRedisList,
-  kRedisSet,
-  kRedisZSet,
-  kRedisBitmap,
-  kRedisSortedint,
-  kRedisStream,
-  kRedisBloomFilter,
-=======
   kRedisNone = 0,
   kRedisString = 1,
   kRedisHash = 2,
@@ -55,7 +43,7 @@
   kRedisBitmap = 6,
   kRedisSortedint = 7,
   kRedisStream = 8,
->>>>>>> 6bcd387f
+  kRedisBloomFilter = 9,
 };
 
 enum RedisCommand {
@@ -212,8 +200,7 @@
   explicit StreamMetadata(bool generate_version = true) : Metadata(kRedisStream, generate_version) {}
 
   void Encode(std::string *dst) override;
-<<<<<<< HEAD
-  rocksdb::Status Decode(const std::string &bytes) override;
+  rocksdb::Status Decode(Slice input) override;
 };
 
 class BloomChainMetadata : public Metadata {
@@ -258,7 +245,4 @@
   ///
   /// @return the total capacity value
   uint32_t GetCapacity() const;
-=======
-  rocksdb::Status Decode(Slice input) override;
->>>>>>> 6bcd387f
 };