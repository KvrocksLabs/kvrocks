--- conflicted
+++ resolved
@@ -245,20 +245,12 @@
   const rocksdb::WriteOptions &DefaultWriteOptions() { return default_write_opts_; }
   rocksdb::ReadOptions DefaultScanOptions() const;
   rocksdb::ReadOptions DefaultMultiGetOptions() const;
-<<<<<<< HEAD
   [[nodiscard]] rocksdb::Status Delete(engine::Context &ctx, const rocksdb::WriteOptions &options,
                                        rocksdb::ColumnFamilyHandle *cf_handle, const rocksdb::Slice &key);
-  [[nodiscard]] rocksdb::Status DeleteRange(engine::Context &ctx, const std::string &first_key,
-                                            const std::string &last_key);
+  [[nodiscard]] rocksdb::Status DeleteRange(engine::Context &ctx, const rocksdb::WriteOptions &options,
+                                            rocksdb::ColumnFamilyHandle *cf_handle, Slice begin, Slice end);
+  [[nodiscard]] rocksdb::Status DeleteRange(engine::Context &ctx, Slice begin, Slice end);
   [[nodiscard]] rocksdb::Status FlushScripts(engine::Context &ctx, const rocksdb::WriteOptions &options,
-=======
-  [[nodiscard]] rocksdb::Status Delete(const rocksdb::WriteOptions &options, rocksdb::ColumnFamilyHandle *cf_handle,
-                                       const rocksdb::Slice &key);
-  [[nodiscard]] rocksdb::Status DeleteRange(const rocksdb::WriteOptions &options,
-                                            rocksdb::ColumnFamilyHandle *cf_handle, Slice begin, Slice end);
-  [[nodiscard]] rocksdb::Status DeleteRange(Slice begin, Slice end);
-  [[nodiscard]] rocksdb::Status FlushScripts(const rocksdb::WriteOptions &options,
->>>>>>> 51569adc
                                              rocksdb::ColumnFamilyHandle *cf_handle);
   bool WALHasNewData(rocksdb::SequenceNumber seq) { return seq <= LatestSeqNumber(); }
   Status InWALBoundary(rocksdb::SequenceNumber seq);
