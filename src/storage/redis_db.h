/*
 * Licensed to the Apache Software Foundation (ASF) under one
 * or more contributor license agreements.  See the NOTICE file
 * distributed with this work for additional information
 * regarding copyright ownership.  The ASF licenses this file
 * to you under the Apache License, Version 2.0 (the
 * "License"); you may not use this file except in compliance
 * with the License.  You may obtain a copy of the License at
 *
 *   http://www.apache.org/licenses/LICENSE-2.0
 *
 * Unless required by applicable law or agreed to in writing,
 * software distributed under the License is distributed on an
 * "AS IS" BASIS, WITHOUT WARRANTIES OR CONDITIONS OF ANY
 * KIND, either express or implied.  See the License for the
 * specific language governing permissions and limitations
 * under the License.
 *
 */

#pragma once

#include <map>
#include <optional>
#include <string>
#include <utility>
#include <variant>
#include <vector>

#include "cluster/cluster_defs.h"
#include "redis_metadata.h"
#include "server/redis_reply.h"
#include "storage.h"

namespace redis {

/// SORT_LENGTH_LIMIT limits the number of elements to be sorted
/// to avoid using too much memory and causing system crashes.
/// TODO: Expect to expand or eliminate SORT_LENGTH_LIMIT
/// through better mechanisms such as memory restriction logic.
constexpr uint64_t SORT_LENGTH_LIMIT = 512;

struct SortArgument {
  std::string sortby;                    // BY
  bool dontsort = false;                 // DONT SORT
  int offset = 0;                        // LIMIT OFFSET
  int count = -1;                        // LIMIT COUNT
  std::vector<std::string> getpatterns;  // GET
  bool desc = false;                     // ASC/DESC
  bool alpha = false;                    // ALPHA
  std::string storekey;                  // STORE
};

struct RedisSortObject {
  std::string obj;
  std::variant<double, std::string> v;

  /// SortCompare is a helper function that enables `RedisSortObject` to be sorted based on `SortArgument`.
  ///
  /// It can assist in implementing the third parameter `Compare comp` required by `std::sort`
  ///
  /// \param args The basis used to compare two RedisSortObjects.
  /// If `args.alpha` is false, `RedisSortObject.v` will be taken as double for comparison
  /// If `args.alpha` is true and `args.sortby` is not empty, `RedisSortObject.v` will be taken as string for comparison
  /// If `args.alpha` is true and `args.sortby` is empty, the comparison is by `RedisSortObject.obj`.
  ///
  /// \return If `desc` is false, returns true when `a < b`, otherwise returns true when `a > b`
  static bool SortCompare(const RedisSortObject &a, const RedisSortObject &b, const SortArgument &args);
};

/// Database is a wrapper of underlying storage engine, it provides
/// some common operations for redis commands.
class Database {
 public:
  static constexpr uint64_t RANDOM_KEY_SCAN_LIMIT = 60;

  struct GetOptions {
    // If snapshot is not nullptr, read from the specified snapshot,
    // otherwise read from the "latest" snapshot.
    const rocksdb::Snapshot *snapshot = nullptr;

    GetOptions() = default;
    explicit GetOptions(const rocksdb::Snapshot *ss) : snapshot(ss) {}
  };

  explicit Database(engine::Storage *storage, std::string ns = "");
  /// Parsing metadata with type of `types` from bytes, the metadata is a base class of all metadata.
  /// When parsing, the bytes will be consumed.
  [[nodiscard]] rocksdb::Status ParseMetadata(RedisTypes types, Slice *bytes, Metadata *metadata);
  /// GetMetadata is a helper function to get metadata from the database. It will read the "raw metadata"
  /// from underlying storage, and then parse the raw metadata to the specified metadata type.
  ///
  /// \param options The read options, including whether uses a snapshot during reading the metadata.
  /// \param types The candidate types of the metadata.
  /// \param ns_key The key with namespace of the metadata.
  /// \param metadata The output metadata.
  [[nodiscard]] rocksdb::Status GetMetadata(engine::Context &ctx, RedisTypes types, const Slice &ns_key,
                                            Metadata *metadata);
  /// GetMetadata is a helper function to get metadata from the database. It will read the "raw metadata"
  /// from underlying storage, and then parse the raw metadata to the specified metadata type.
  ///
  /// Compared with the above function, this function will also return the rest of the bytes
  /// after parsing the metadata.
  ///
  /// \param options The read options, including whether uses a snapshot during reading the metadata.
  /// \param types The candidate types of the metadata.
  /// \param ns_key The key with namespace of the metadata.
  /// \param raw_value Holding the raw metadata.
  /// \param metadata The output metadata.
  /// \param rest The rest of the bytes after parsing the metadata.
  [[nodiscard]] rocksdb::Status GetMetadata(engine::Context &ctx, RedisTypes types, const Slice &ns_key,
                                            std::string *raw_value, Metadata *metadata, Slice *rest);
  /// GetRawMetadata is a helper function to get the "raw metadata" from the database without parsing
  /// it to the specified metadata type.
  ///
  /// \param options The read options, including whether uses a snapshot during reading the metadata.
  /// \param ns_key The key with namespace of the metadata.
  /// \param bytes The output raw metadata.
  [[nodiscard]] rocksdb::Status GetRawMetadata(engine::Context &ctx, const Slice &ns_key, std::string *bytes);
  [[nodiscard]] rocksdb::Status Expire(engine::Context &ctx, const Slice &user_key, uint64_t timestamp);
  [[nodiscard]] rocksdb::Status Del(engine::Context &ctx, const Slice &user_key);
  [[nodiscard]] rocksdb::Status MDel(engine::Context &ctx, const std::vector<Slice> &keys, uint64_t *deleted_cnt);
  [[nodiscard]] rocksdb::Status Exists(engine::Context &ctx, const std::vector<Slice> &keys, int *ret);
  [[nodiscard]] rocksdb::Status TTL(engine::Context &ctx, const Slice &user_key, int64_t *ttl);
  [[nodiscard]] rocksdb::Status GetExpireTime(engine::Context &ctx, const Slice &user_key, uint64_t *timestamp);
  [[nodiscard]] rocksdb::Status Type(engine::Context &ctx, const Slice &key, RedisType *type);
  [[nodiscard]] rocksdb::Status Dump(engine::Context &ctx, const Slice &user_key, std::vector<std::string> *infos);
  [[nodiscard]] rocksdb::Status FlushDB(engine::Context &ctx);
  [[nodiscard]] rocksdb::Status FlushAll(engine::Context &ctx);
  [[nodiscard]] rocksdb::Status GetKeyNumStats(engine::Context &ctx, const std::string &prefix, KeyNumStats *stats);
  [[nodiscard]] rocksdb::Status Keys(engine::Context &ctx, const std::string &prefix,
                                     std::vector<std::string> *keys = nullptr, KeyNumStats *stats = nullptr);
  [[nodiscard]] rocksdb::Status Scan(engine::Context &ctx, const std::string &cursor, uint64_t limit,
                                     const std::string &prefix, std::vector<std::string> *keys,
                                     std::string *end_cursor = nullptr, RedisType type = kRedisNone);
  [[nodiscard]] rocksdb::Status RandomKey(engine::Context &ctx, const std::string &cursor, std::string *key);
  std::string AppendNamespacePrefix(const Slice &user_key);
<<<<<<< HEAD
  [[nodiscard]] rocksdb::Status ClearKeysOfSlot(engine::Context &ctx, const rocksdb::Slice &ns, int slot);
  [[nodiscard]] rocksdb::Status KeyExist(engine::Context &ctx, const std::string &key);
=======
  [[nodiscard]] rocksdb::Status ClearKeysOfSlotRange(const rocksdb::Slice &ns, const SlotRange &slot_range);
  [[nodiscard]] rocksdb::Status KeyExist(const std::string &key);
>>>>>>> beb1979f

  // Copy <key,value> to <new_key,value> (already an internal key)
  enum class CopyResult { KEY_NOT_EXIST, KEY_ALREADY_EXIST, DONE };
  [[nodiscard]] rocksdb::Status Copy(engine::Context &ctx, const std::string &key, const std::string &new_key, bool nx,
                                     bool delete_old, CopyResult *res);
  enum class SortResult { UNKNOWN_TYPE, DOUBLE_CONVERT_ERROR, LIMIT_EXCEEDED, DONE };
  /// Sort sorts keys of the specified type according to SortArgument
  ///
  /// \param type is the type of sort key, which must be LIST, SET or ZSET
  /// \param key is to be sorted
  /// \param args provide the parameters to sort by
  /// \param elems contain the sorted results
  /// \param res represents the sorted result type.
  /// When status is not ok, `res` should not been checked, otherwise it should be checked whether `res` is `DONE`
  [[nodiscard]] rocksdb::Status Sort(engine::Context &ctx, RedisType type, const std::string &key,
                                     const SortArgument &args, std::vector<std::optional<std::string>> *elems,
                                     SortResult *res);

 protected:
  engine::Storage *storage_;
  rocksdb::ColumnFamilyHandle *metadata_cf_handle_;
  std::string namespace_;

 private:
  // Already internal keys
  [[nodiscard]] rocksdb::Status existsInternal(engine::Context &ctx, const std::vector<std::string> &keys, int *ret);
  [[nodiscard]] rocksdb::Status typeInternal(engine::Context &ctx, const Slice &key, RedisType *type);

  /// lookupKeyByPattern is a helper function of `Sort` to support `GET` and `BY` fields.
  ///
  /// \param pattern can be the value of a `BY` or `GET` field
  /// \param subst is used to replace the "*" or "#" matched in the pattern string.
  /// \return  Returns the value associated to the key with a name obtained using the following rules:
  ///   1) The first occurrence of '*' in 'pattern' is substituted with 'subst'.
  ///   2) If 'pattern' matches the "->" string, everything on the left of
  ///      the arrow is treated as the name of a hash field, and the part on the
  ///      left as the key name containing a hash. The value of the specified
  ///      field is returned.
  ///   3) If 'pattern' equals "#", the function simply returns 'subst' itself so
  ///      that the SORT command can be used like: SORT key GET # to retrieve
  ///      the Set/List elements directly.
  std::optional<std::string> lookupKeyByPattern(engine::Context &ctx, const std::string &pattern,
                                                const std::string &subst);
};

// TODO: remove?
// current: search, script
class LatestSnapShot {
 public:
  explicit LatestSnapShot(engine::Storage *storage) : storage_(storage), snapshot_(storage_->GetDB()->GetSnapshot()) {}
  ~LatestSnapShot() { storage_->GetDB()->ReleaseSnapshot(snapshot_); }
  const rocksdb::Snapshot *GetSnapShot() const { return snapshot_; }

  LatestSnapShot(const LatestSnapShot &) = delete;
  LatestSnapShot &operator=(const LatestSnapShot &) = delete;

 private:
  engine::Storage *storage_ = nullptr;
  const rocksdb::Snapshot *snapshot_ = nullptr;
};

class SubKeyScanner : public redis::Database {
 public:
  explicit SubKeyScanner(engine::Storage *storage, const std::string &ns) : Database(storage, ns) {}
  rocksdb::Status Scan(engine::Context &ctx, RedisType type, const Slice &user_key, const std::string &cursor,
                       uint64_t limit, const std::string &subkey_prefix, std::vector<std::string> *keys,
                       std::vector<std::string> *values = nullptr);
};

class WriteBatchLogData {
 public:
  WriteBatchLogData() = default;
  explicit WriteBatchLogData(RedisType type) : type_(type) {}
  explicit WriteBatchLogData(RedisType type, std::vector<std::string> &&args) : type_(type), args_(std::move(args)) {}

  RedisType GetRedisType() const;
  std::vector<std::string> *GetArguments();
  std::string Encode() const;
  Status Decode(const rocksdb::Slice &blob);

 private:
  RedisType type_ = kRedisNone;
  std::vector<std::string> args_;
};

}  // namespace redis<|MERGE_RESOLUTION|>--- conflicted
+++ resolved
@@ -135,13 +135,8 @@
                                      std::string *end_cursor = nullptr, RedisType type = kRedisNone);
   [[nodiscard]] rocksdb::Status RandomKey(engine::Context &ctx, const std::string &cursor, std::string *key);
   std::string AppendNamespacePrefix(const Slice &user_key);
-<<<<<<< HEAD
-  [[nodiscard]] rocksdb::Status ClearKeysOfSlot(engine::Context &ctx, const rocksdb::Slice &ns, int slot);
+  [[nodiscard]] rocksdb::Status ClearKeysOfSlotRange(engine::Context &ctx, const rocksdb::Slice &ns, const SlotRange &slot_range);
   [[nodiscard]] rocksdb::Status KeyExist(engine::Context &ctx, const std::string &key);
-=======
-  [[nodiscard]] rocksdb::Status ClearKeysOfSlotRange(const rocksdb::Slice &ns, const SlotRange &slot_range);
-  [[nodiscard]] rocksdb::Status KeyExist(const std::string &key);
->>>>>>> beb1979f
 
   // Copy <key,value> to <new_key,value> (already an internal key)
   enum class CopyResult { KEY_NOT_EXIST, KEY_ALREADY_EXIST, DONE };
