--- conflicted
+++ resolved
@@ -192,24 +192,12 @@
 
       if (!is_loading_ && ++counter % 600 == 0  // check every minute
           && config_->compaction_checker_range.Enabled()) {
-<<<<<<< HEAD
-        auto now = static_cast<time_t>(util::GetTimeStamp());
-        std::tm local_time{};
-        localtime_r(&now, &local_time);
-        if (local_time.tm_hour >= config_->compaction_checker_range.start &&
-            local_time.tm_hour <= config_->compaction_checker_range.stop) {
+        auto now_hours = util::GetTimeStamp<std::chrono::hours>();
+        if (now_hours >= config_->compaction_checker_range.start &&
+            now_hours <= config_->compaction_checker_range.stop) {
           auto &column_family_list = engine::ColumnFamilyConfigs::ListAllColumnFamily();
           for (auto &column_family : column_family_list) {
             compaction_checker.PickCompactionFilesForCf(column_family);
-=======
-        auto now_hours = util::GetTimeStamp<std::chrono::hours>();
-        if (now_hours >= config_->compaction_checker_range.start &&
-            now_hours <= config_->compaction_checker_range.stop) {
-          std::vector<std::string> cf_names = {engine::kMetadataColumnFamilyName, engine::kSubkeyColumnFamilyName,
-                                               engine::kZSetScoreColumnFamilyName, engine::kStreamColumnFamilyName};
-          for (const auto &cf_name : cf_names) {
-            compaction_checker.PickCompactionFiles(cf_name);
->>>>>>> 1e23484f
           }
         }
         // compact once per day
