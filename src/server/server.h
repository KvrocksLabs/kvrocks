/*
 * Licensed to the Apache Software Foundation (ASF) under one
 * or more contributor license agreements.  See the NOTICE file
 * distributed with this work for additional information
 * regarding copyright ownership.  The ASF licenses this file
 * to you under the Apache License, Version 2.0 (the
 * "License"); you may not use this file except in compliance
 * with the License.  You may obtain a copy of the License at
 *
 *   http://www.apache.org/licenses/LICENSE-2.0
 *
 * Unless required by applicable law or agreed to in writing,
 * software distributed under the License is distributed on an
 * "AS IS" BASIS, WITHOUT WARRANTIES OR CONDITIONS OF ANY
 * KIND, either express or implied.  See the License for the
 * specific language governing permissions and limitations
 * under the License.
 *
 */

#pragma once

#include <inttypes.h>

#include <array>
#include <atomic>
#include <cstddef>
#include <cstdint>
#include <list>
#include <map>
#include <memory>
#include <set>
#include <shared_mutex>
#include <string>
#include <unordered_map>
#include <utility>
#include <vector>

#include "cluster/cluster.h"
#include "cluster/replication.h"
#include "cluster/slot_import.h"
#include "cluster/slot_migrate.h"
#include "commands/commander.h"
#include "lua.hpp"
#include "server/redis_connection.h"
#include "stats/log_collector.h"
#include "stats/stats.h"
#include "storage/redis_metadata.h"
#include "storage/storage.h"
#include "task_runner.h"
#include "tls_util.h"
#include "worker.h"

struct DBScanInfo {
  time_t last_scan_time = 0;
  KeyNumStats key_num_stats;
  bool is_scanning = false;
};

struct ConnContext {
  Worker *owner;
  int fd;

  ConnContext(Worker *w, int fd) : owner(w), fd(fd) {}

  bool operator<(const ConnContext &c) const {
    if (owner == c.owner) {
      return fd < c.fd;
    }

    return owner < c.owner;
  }

  bool operator==(const ConnContext &c) const { return owner == c.owner && fd == c.fd; }
};

struct StreamConsumer {
  Worker *owner;
  int fd;
  std::string ns;
  redis::StreamEntryID last_consumed_id;
  StreamConsumer(Worker *w, int fd, std::string ns, redis::StreamEntryID id)
      : owner(w), fd(fd), ns(std::move(ns)), last_consumed_id(id) {}
};

struct ChannelSubscribeNum {
  std::string channel;
  size_t subscribe_num;
};

// CURSOR_DICT_SIZE must be 2^n where n <= 16
constexpr const size_t CURSOR_DICT_SIZE = 1024 * 16;
static_assert((CURSOR_DICT_SIZE & (CURSOR_DICT_SIZE - 1)) == 0, "CURSOR_DICT_SIZE must be 2^n");
static_assert(CURSOR_DICT_SIZE <= (1 << 16), "CURSOR_DICT_SIZE must be less than or equal to 2^16");

enum class CursorType : uint8_t {
  kTypeNone = 0,  // none
  kTypeBase = 1,  // cursor for SCAN
  kTypeHash = 2,  // cursor for HSCAN
  kTypeSet = 3,   // cursor for SSCAN
  kTypeZSet = 4,  // cursor for ZSCAN
};
struct CursorDictElement;

class NumberCursor {
 public:
  NumberCursor() = default;
  explicit NumberCursor(CursorType cursor_type, uint16_t counter, const std::string &key_name);
  explicit NumberCursor(uint64_t number_cursor) : cursor_(number_cursor) {}
  size_t GetIndex() const { return cursor_ % CURSOR_DICT_SIZE; }
  bool IsMatch(const CursorDictElement &element, CursorType cursor_type) const;
  std::string ToString() const { return std::to_string(cursor_); }

 private:
  CursorType getCursorType() const { return static_cast<CursorType>(cursor_ >> 61); }
  uint64_t cursor_;
};

struct CursorDictElement {
  NumberCursor cursor;
  std::string key_name;
};

enum SlowLog {
  kSlowLogMaxArgc = 32,
  kSlowLogMaxString = 128,
};

enum ClientType {
  kTypeNormal = (1ULL << 0),  // normal client
  kTypePubsub = (1ULL << 1),  // pubsub client
  kTypeMaster = (1ULL << 2),  // master client
  kTypeSlave = (1ULL << 3),   // slave client
};

enum ServerLogType { kServerLogNone, kReplIdLog };

class ServerLogData {
 public:
  // Redis::WriteBatchLogData always starts with digit ascii, we use alphabetic to
  // distinguish ServerLogData with Redis::WriteBatchLogData.
  static const char kReplIdTag = 'r';
  static bool IsServerLogData(const char *header) {
    if (header) return *header == kReplIdTag;
    return false;
  }

  ServerLogData() = default;
  explicit ServerLogData(ServerLogType type, std::string content) : type_(type), content_(std::move(content)) {}

  ServerLogType GetType() { return type_; }
  std::string GetContent() { return content_; }
  std::string Encode();
  Status Decode(const rocksdb::Slice &blob);

 private:
  ServerLogType type_ = kServerLogNone;
  std::string content_;
};

class SlotImport;
class SlotMigrator;

class Server {
 public:
  explicit Server(engine::Storage *storage, Config *config);
  ~Server();

  Server(const Server &) = delete;
  Server &operator=(const Server &) = delete;

  Status Start();
  void Stop();
  void Join();
  bool IsStopped() { return stop_; }
  bool IsLoading() { return is_loading_; }
  Config *GetConfig() { return config_; }
  static Status LookupAndCreateCommand(const std::string &cmd_name, std::unique_ptr<redis::Commander> *cmd);
  void AdjustOpenFilesLimit();

  Status AddMaster(const std::string &host, uint32_t port, bool force_reconnect);
  Status RemoveMaster();
  Status AddSlave(redis::Connection *conn, rocksdb::SequenceNumber next_repl_seq);
  void DisconnectSlaves();
  void CleanupExitedSlaves();
  bool IsSlave() { return !master_host_.empty(); }
  void FeedMonitorConns(redis::Connection *conn, const std::vector<std::string> &tokens);
  void IncrFetchFileThread() { fetch_file_threads_num_++; }
  void DecrFetchFileThread() { fetch_file_threads_num_--; }
  int GetFetchFileThreadNum() { return fetch_file_threads_num_; }

  int PublishMessage(const std::string &channel, const std::string &msg);
  void SubscribeChannel(const std::string &channel, redis::Connection *conn);
  void UnsubscribeChannel(const std::string &channel, redis::Connection *conn);
  void GetChannelsByPattern(const std::string &pattern, std::vector<std::string> *channels);
  void ListChannelSubscribeNum(const std::vector<std::string> &channels,
                               std::vector<ChannelSubscribeNum> *channel_subscribe_nums);
  void PSubscribeChannel(const std::string &pattern, redis::Connection *conn);
  void PUnsubscribeChannel(const std::string &pattern, redis::Connection *conn);
  int GetPubSubPatternSize() { return static_cast<int>(pubsub_patterns_.size()); }

  void BlockOnKey(const std::string &key, redis::Connection *conn);
  void UnblockOnKey(const std::string &key, redis::Connection *conn);
  void BlockOnStreams(const std::vector<std::string> &keys, const std::vector<redis::StreamEntryID> &entry_ids,
                      redis::Connection *conn);
  void UnblockOnStreams(const std::vector<std::string> &keys, redis::Connection *conn);
  void WakeupBlockingConns(const std::string &key, size_t n_conns);
  void OnEntryAddedToStream(const std::string &ns, const std::string &key, const redis::StreamEntryID &entry_id);

  std::string GetLastRandomKeyCursor();
  void SetLastRandomKeyCursor(const std::string &cursor);

<<<<<<< HEAD
  static int GetCachedUnixTime();
  std::int64_t GetLastBgsaveTime();
=======
  static int64_t GetCachedUnixTime();
>>>>>>> 6bcd387f
  void GetStatsInfo(std::string *info);
  void GetServerInfo(std::string *info);
  void GetMemoryInfo(std::string *info);
  void GetRocksDBInfo(std::string *info);
  void GetClientsInfo(std::string *info);
  void GetReplicationInfo(std::string *info);
  void GetRoleInfo(std::string *info);
  void GetCommandsStatsInfo(std::string *info);
  void GetClusterInfo(std::string *info);
  void GetInfo(const std::string &ns, const std::string &section, std::string *info);
  std::string GetRocksDBStatsJson() const;
  ReplState GetReplicationState();

  void PrepareRestoreDB();
  void WaitNoMigrateProcessing();
  Status AsyncCompactDB(const std::string &begin_key = "", const std::string &end_key = "");
  Status AsyncBgSaveDB();
  Status AsyncPurgeOldBackups(uint32_t num_backups_to_keep, uint32_t backup_max_keep_hours);
  Status AsyncScanDBSize(const std::string &ns);
  void GetLatestKeyNumStats(const std::string &ns, KeyNumStats *stats);
  time_t GetLastScanTime(const std::string &ns);

  std::string GenerateCursorFromKeyName(const std::string &key_name, CursorType cursor_type, const char *prefix = "");
  std::string GetKeyNameFromCursor(const std::string &cursor, CursorType cursor_type);

  int DecrClientNum();
  int IncrClientNum();
  int IncrMonitorClientNum();
  int DecrMonitorClientNum();
  int IncrBlockedClientNum();
  int DecrBlockedClientNum();
  std::string GetClientsStr();
  uint64_t GetClientID();
  void KillClient(int64_t *killed, const std::string &addr, uint64_t id, uint64_t type, bool skipme,
                  redis::Connection *conn);

  lua_State *Lua() { return lua_; }
  Status ScriptExists(const std::string &sha);
  Status ScriptGet(const std::string &sha, std::string *body) const;
  Status ScriptSet(const std::string &sha, const std::string &body) const;
  void ScriptReset();
  void ScriptFlush();

  Status Propagate(const std::string &channel, const std::vector<std::string> &tokens) const;
  Status ExecPropagatedCommand(const std::vector<std::string> &tokens);
  Status ExecPropagateScriptCommand(const std::vector<std::string> &tokens);

  void SetCurrentConnection(redis::Connection *conn) { curr_connection_ = conn; }
  redis::Connection *GetCurrentConnection() { return curr_connection_; }

  LogCollector<PerfEntry> *GetPerfLog() { return &perf_log_; }
  LogCollector<SlowEntry> *GetSlowLog() { return &slow_log_; }
  void SlowlogPushEntryIfNeeded(const std::vector<std::string> *args, uint64_t duration);

  std::shared_lock<std::shared_mutex> WorkConcurrencyGuard();
  std::unique_lock<std::shared_mutex> WorkExclusivityGuard();

  Stats stats;
  engine::Storage *storage;
  std::unique_ptr<Cluster> cluster;
  static inline std::atomic<int64_t> unix_time = 0;
  std::unique_ptr<SlotMigrator> slot_migrator;
  std::unique_ptr<SlotImport> slot_import;

  void UpdateWatchedKeysFromArgs(const std::vector<std::string> &args, const redis::CommandAttributes &attr);
  void UpdateWatchedKeysManually(const std::vector<std::string> &keys);
  void WatchKey(redis::Connection *conn, const std::vector<std::string> &keys);
  static bool IsWatchedKeysModified(redis::Connection *conn);
  void ResetWatchedKeys(redis::Connection *conn);
  std::list<std::pair<std::string, uint32_t>> GetSlaveHostAndPort();

#ifdef ENABLE_OPENSSL
  UniqueSSLContext ssl_ctx;
#endif

 private:
  void cron();
  void recordInstantaneousMetrics();
  static void updateCachedTime();
  Status autoResizeBlockAndSST();
  void updateWatchedKeysFromRange(const std::vector<std::string> &args, const redis::CommandKeyRange &range);
  void updateAllWatchedKeys();

  std::atomic<bool> stop_ = false;
  std::atomic<bool> is_loading_ = false;
  int64_t start_time_;
  std::mutex slaveof_mu_;
  std::string master_host_;
  uint32_t master_port_ = 0;
  Config *config_ = nullptr;
  std::string last_random_key_cursor_;
  std::mutex last_random_key_cursor_mu_;

  std::atomic<lua_State *> lua_;

  redis::Connection *curr_connection_ = nullptr;

  // client counters
  std::atomic<uint64_t> client_id_{1};
  std::atomic<int> connected_clients_{0};
  std::atomic<int> monitor_clients_{0};
  std::atomic<uint64_t> total_clients_{0};

  // slave
  std::mutex slave_threads_mu_;
  std::list<std::unique_ptr<FeedSlaveThread>> slave_threads_;
  std::atomic<int> fetch_file_threads_num_ = 0;

  // Some jobs to operate DB should be unique
  std::mutex db_job_mu_;
  bool db_compacting_ = false;
  bool is_bgsave_in_progress_ = false;
  int64_t last_bgsave_time_ = -1;
  std::string last_bgsave_status_ = "ok";
  int64_t last_bgsave_time_sec_ = -1;

  std::map<std::string, DBScanInfo> db_scan_infos_;

  LogCollector<SlowEntry> slow_log_;
  LogCollector<PerfEntry> perf_log_;

  std::map<ConnContext, bool> conn_ctxs_;
  std::map<std::string, std::list<ConnContext>> pubsub_channels_;
  std::map<std::string, std::list<ConnContext>> pubsub_patterns_;
  std::mutex pubsub_channels_mu_;
  std::map<std::string, std::list<ConnContext>> blocking_keys_;
  std::mutex blocking_keys_mu_;

  std::atomic<int> blocked_clients_{0};

  std::mutex blocked_stream_consumers_mu_;
  std::map<std::string, std::set<std::shared_ptr<StreamConsumer>>> blocked_stream_consumers_;

  // threads
  std::shared_mutex works_concurrency_rw_lock_;
  std::thread cron_thread_;
  std::thread compaction_checker_thread_;
  TaskRunner task_runner_;
  std::vector<std::unique_ptr<WorkerThread>> worker_threads_;
  std::unique_ptr<ReplicationThread> replication_thread_;

  // memory
  std::atomic<int64_t> memory_startup_use_ = 0;

  // transaction
  std::atomic<size_t> watched_key_size_ = 0;
  std::map<std::string, std::set<redis::Connection *>> watched_key_map_;
  std::shared_mutex watched_key_mutex_;

  // SCAN ring buffer
  std::atomic<uint16_t> cursor_counter_ = {0};
  using CursorDictType = std::array<CursorDictElement, CURSOR_DICT_SIZE>;
  std::unique_ptr<CursorDictType> cursor_dict_;
};<|MERGE_RESOLUTION|>--- conflicted
+++ resolved
@@ -210,12 +210,8 @@
   std::string GetLastRandomKeyCursor();
   void SetLastRandomKeyCursor(const std::string &cursor);
 
-<<<<<<< HEAD
-  static int GetCachedUnixTime();
+  static int64_t GetCachedUnixTime();
   std::int64_t GetLastBgsaveTime();
-=======
-  static int64_t GetCachedUnixTime();
->>>>>>> 6bcd387f
   void GetStatsInfo(std::string *info);
   void GetServerInfo(std::string *info);
   void GetMemoryInfo(std::string *info);
