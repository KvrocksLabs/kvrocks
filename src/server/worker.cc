/*
 * Licensed to the Apache Software Foundation (ASF) under one
 * or more contributor license agreements.  See the NOTICE file
 * distributed with this work for additional information
 * regarding copyright ownership.  The ASF licenses this file
 * to you under the Apache License, Version 2.0 (the
 * "License"); you may not use this file except in compliance
 * with the License.  You may obtain a copy of the License at
 *
 *   http://www.apache.org/licenses/LICENSE-2.0
 *
 * Unless required by applicable law or agreed to in writing,
 * software distributed under the License is distributed on an
 * "AS IS" BASIS, WITHOUT WARRANTIES OR CONDITIONS OF ANY
 * KIND, either express or implied.  See the License for the
 * specific language governing permissions and limitations
 * under the License.
 *
 */

#include "worker.h"

#include <event2/util.h>
#include <glog/logging.h>

#include <stdexcept>
#include <string>

#include "event2/bufferevent.h"
#include "io_util.h"
#include "scope_exit.h"
#include "thread_util.h"
#include "time_util.h"

#ifdef ENABLE_OPENSSL
#include <event2/bufferevent_ssl.h>
#include <openssl/err.h>
#include <openssl/ssl.h>
#endif

#include <sys/socket.h>
#include <sys/stat.h>
#include <sys/types.h>
#include <sys/un.h>

#include <algorithm>
#include <list>
#include <utility>

#include "redis_connection.h"
#include "redis_request.h"
#include "server.h"
#include "storage/scripting.h"

Worker::Worker(Server *svr, Config *config) : svr(svr), base_(event_base_new()) {
  if (!base_) throw std::runtime_error{"event base failed to be created"};

  timer_.reset(NewEvent(base_, -1, EV_PERSIST));
  timeval tm = {10, 0};
  evtimer_add(timer_.get(), &tm);

  uint32_t ports[3] = {config->port, config->tls_port, 0};
  auto binds = config->binds;

  for (uint32_t *port = ports; *port; ++port) {
    for (const auto &bind : binds) {
      Status s = listenTCP(bind, *port, config->backlog);
      if (!s.IsOK()) {
        LOG(ERROR) << "[worker] Failed to listen on: " << bind << ":" << *port << ". Error: " << s.Msg();
        exit(1);
      }
      LOG(INFO) << "[worker] Listening on: " << bind << ":" << *port;
    }
  }
  lua_ = lua::CreateState(svr, true);
}

Worker::~Worker() {
  std::vector<redis::Connection *> conns;
  conns.reserve(conns_.size() + monitor_conns_.size());

  for (const auto &iter : conns_) {
    conns.emplace_back(iter.second);
  }
  for (const auto &iter : monitor_conns_) {
    conns.emplace_back(iter.second);
  }
  for (const auto &iter : conns) {
    iter->Close();
  }

  timer_.reset();
  if (rate_limit_group_) {
    bufferevent_rate_limit_group_free(rate_limit_group_);
  }
  if (rate_limit_group_cfg_) {
    ev_token_bucket_cfg_free(rate_limit_group_cfg_);
  }
  event_base_free(base_);
  lua::DestroyState(lua_);
}

void Worker::TimerCB(int, int16_t events) {
  auto config = svr->GetConfig();
  if (config->timeout == 0) return;
  KickoutIdleClients(config->timeout);
}

void Worker::newTCPConnection(evconnlistener *listener, evutil_socket_t fd, sockaddr *address, int socklen) {
  int local_port = util::GetLocalPort(fd);  // NOLINT
  DLOG(INFO) << "[worker] New connection: fd=" << fd << " from port: " << local_port << " thread #" << tid_;

  auto s = util::SockSetTcpKeepalive(fd, 120);
  if (!s.IsOK()) {
    LOG(ERROR) << "[worker] Failed to set tcp-keepalive on socket. Error: " << s.Msg();
    evutil_closesocket(fd);
    return;
  }

  s = util::SockSetTcpNoDelay(fd, 1);
  if (!s.IsOK()) {
    LOG(ERROR) << "[worker] Failed to set tcp-nodelay on socket. Error: " << s.Msg();
    evutil_closesocket(fd);
    return;
  }

  event_base *base = evconnlistener_get_base(listener);
  auto ev_thread_safe_flags =
      BEV_OPT_THREADSAFE | BEV_OPT_DEFER_CALLBACKS | BEV_OPT_UNLOCK_CALLBACKS | BEV_OPT_CLOSE_ON_FREE;

  bufferevent *bev = nullptr;
  ssl_st *ssl = nullptr;
#ifdef ENABLE_OPENSSL
<<<<<<< HEAD
  if (uint32_t(local_port) == worker->svr->GetConfig()->tls_port) {
    ssl = SSL_new(worker->svr->ssl_ctx.get());
=======
  SSL *ssl = nullptr;
  if (uint32_t(local_port) == svr->GetConfig()->tls_port) {
    ssl = SSL_new(svr->ssl_ctx.get());
>>>>>>> 610bb40a
    if (!ssl) {
      LOG(ERROR) << "Failed to construct SSL structure for new connection: " << SSLErrors{};
      evutil_closesocket(fd);
      return;
    }
    bev = bufferevent_openssl_socket_new(base, fd, ssl, BUFFEREVENT_SSL_ACCEPTING, ev_thread_safe_flags);
  } else {
    bev = bufferevent_socket_new(base, fd, ev_thread_safe_flags);
  }
#else
  bev = bufferevent_socket_new(base, fd, ev_thread_safe_flags);
#endif
  if (!bev) {
    auto socket_err = evutil_socket_error_to_string(EVUTIL_SOCKET_ERROR());
#ifdef ENABLE_OPENSSL
    LOG(ERROR) << "Failed to construct socket for new connection: " << socket_err << ", SSL error: " << SSLErrors{};
    if (ssl) SSL_free(ssl);
#else
    LOG(ERROR) << "Failed to construct socket for new connection: " << socket_err;
#endif
    evutil_closesocket(fd);
    return;
  }
#ifdef ENABLE_OPENSSL
  if (uint32_t(local_port) == svr->GetConfig()->tls_port) {
    bufferevent_openssl_set_allow_dirty_shutdown(bev, 1);
  }
#endif
  auto conn = new redis::Connection(bev, this);
  conn->SetCB(bev);
  bufferevent_enable(bev, EV_READ);

  s = AddConnection(conn);
  if (!s.IsOK()) {
    std::string err_msg = redis::Error("ERR " + s.Msg());
    s = util::SockSend(fd, err_msg, ssl);
    if (!s.IsOK()) {
      LOG(WARNING) << "Failed to send error response to socket: " << s.Msg();
    }
    conn->Close();
    return;
  }

  std::string ip;
  uint32_t port = 0;
  if (util::GetPeerAddr(fd, &ip, &port) == 0) {
    conn->SetAddr(ip, port);
  }

  if (rate_limit_group_) {
    bufferevent_add_to_rate_limit_group(bev, rate_limit_group_);
  }
}

void Worker::newUnixSocketConnection(evconnlistener *listener, evutil_socket_t fd, sockaddr *address, int socklen) {
  DLOG(INFO) << "[worker] New connection: fd=" << fd << " from unixsocket: " << svr->GetConfig()->unixsocket
             << " thread #" << tid_;
  event_base *base = evconnlistener_get_base(listener);
  auto ev_thread_safe_flags =
      BEV_OPT_THREADSAFE | BEV_OPT_DEFER_CALLBACKS | BEV_OPT_UNLOCK_CALLBACKS | BEV_OPT_CLOSE_ON_FREE;
  bufferevent *bev = bufferevent_socket_new(base, fd, ev_thread_safe_flags);

  auto conn = new redis::Connection(bev, this);
  conn->SetCB(bev);
  bufferevent_enable(bev, EV_READ);

  auto s = AddConnection(conn);
  if (!s.IsOK()) {
    std::string err_msg = redis::Error("ERR " + s.Msg());
    s = util::SockSend(fd, err_msg);
    if (!s.IsOK()) {
      LOG(WARNING) << "Failed to send error response to socket: " << s.Msg();
    }
    conn->Close();
    return;
  }

  conn->SetAddr(svr->GetConfig()->unixsocket, 0);
  if (rate_limit_group_) {
    bufferevent_add_to_rate_limit_group(bev, rate_limit_group_);
  }
}

Status Worker::listenTCP(const std::string &host, uint32_t port, int backlog) {
  bool ipv6_used = strchr(host.data(), ':');

  addrinfo hints = {};
  hints.ai_family = ipv6_used ? AF_INET6 : AF_INET;
  hints.ai_socktype = SOCK_STREAM;
  hints.ai_flags = AI_PASSIVE;

  addrinfo *srv_info = nullptr;
  if (int rv = getaddrinfo(host.data(), std::to_string(port).c_str(), &hints, &srv_info); rv != 0) {
    return {Status::NotOK, gai_strerror(rv)};
  }
  auto exit = MakeScopeExit([srv_info] { freeaddrinfo(srv_info); });

  for (auto p = srv_info; p != nullptr; p = p->ai_next) {
    int fd = socket(p->ai_family, p->ai_socktype, p->ai_protocol);
    if (fd == -1) continue;

    int sock_opt = 1;
    if (ipv6_used && setsockopt(fd, IPPROTO_IPV6, IPV6_V6ONLY, &sock_opt, sizeof(sock_opt)) == -1) {
      return {Status::NotOK, evutil_socket_error_to_string(EVUTIL_SOCKET_ERROR())};
    }

    if (setsockopt(fd, SOL_SOCKET, SO_REUSEADDR, &sock_opt, sizeof(sock_opt)) < 0) {
      return {Status::NotOK, evutil_socket_error_to_string(EVUTIL_SOCKET_ERROR())};
    }

    // to support multi-thread binding on macOS
    if (setsockopt(fd, SOL_SOCKET, SO_REUSEPORT, &sock_opt, sizeof(sock_opt)) < 0) {
      return {Status::NotOK, evutil_socket_error_to_string(EVUTIL_SOCKET_ERROR())};
    }

    if (bind(fd, p->ai_addr, p->ai_addrlen)) {
      return {Status::NotOK, evutil_socket_error_to_string(EVUTIL_SOCKET_ERROR())};
    }

    evutil_make_socket_nonblocking(fd);
    auto lev = NewEvconnlistener<&Worker::newTCPConnection>(base_, LEV_OPT_CLOSE_ON_FREE, backlog, fd);
    listen_events_.emplace_back(lev);
  }

  return Status::OK();
}

Status Worker::ListenUnixSocket(const std::string &path, int perm, int backlog) {
  unlink(path.c_str());
  sockaddr_un sa{};
  if (path.size() > sizeof(sa.sun_path) - 1) {
    return {Status::NotOK, "unix socket path too long"};
  }

  sa.sun_family = AF_LOCAL;
  strncpy(sa.sun_path, path.c_str(), sizeof(sa.sun_path) - 1);
  int fd = socket(AF_LOCAL, SOCK_STREAM, 0);
  if (fd == -1) {
    return {Status::NotOK, evutil_socket_error_to_string(EVUTIL_SOCKET_ERROR())};
  }

  if (bind(fd, (struct sockaddr *)&sa, sizeof(sa)) < 0) {
    return {Status::NotOK, evutil_socket_error_to_string(EVUTIL_SOCKET_ERROR())};
  }

  evutil_make_socket_nonblocking(fd);
  auto lev = NewEvconnlistener<&Worker::newUnixSocketConnection>(base_, LEV_OPT_CLOSE_ON_FREE, backlog, fd);
  listen_events_.emplace_back(lev);
  if (perm != 0) {
    chmod(sa.sun_path, (mode_t)perm);
  }

  return Status::OK();
}

void Worker::Run(std::thread::id tid) {
  tid_ = tid;
  if (event_base_dispatch(base_) != 0) {
    LOG(ERROR) << "[worker] Failed to run server, err: " << strerror(errno);
  }
}

void Worker::Stop() {
  event_base_loopbreak(base_);
  for (const auto &lev : listen_events_) {
    // It's unnecessary to close the listener fd since we have set the LEV_OPT_CLOSE_ON_FREE flag
    evconnlistener_free(lev);
  }
}

Status Worker::AddConnection(redis::Connection *c) {
  std::unique_lock<std::mutex> lock(conns_mu_);
  auto iter = conns_.find(c->GetFD());
  if (iter != conns_.end()) {
    return {Status::NotOK, "connection was exists"};
  }

  int max_clients = svr->GetConfig()->maxclients;
  if (svr->IncrClientNum() >= max_clients) {
    svr->DecrClientNum();
    return {Status::NotOK, "max number of clients reached"};
  }

  conns_.emplace(c->GetFD(), c);
  uint64_t id = svr->GetClientID();
  c->SetID(id);

  return Status::OK();
}

redis::Connection *Worker::removeConnection(int fd) {
  redis::Connection *conn = nullptr;

  std::unique_lock<std::mutex> lock(conns_mu_);
  auto iter = conns_.find(fd);
  if (iter != conns_.end()) {
    conn = iter->second;
    conns_.erase(iter);
    svr->DecrClientNum();
  }

  iter = monitor_conns_.find(fd);
  if (iter != monitor_conns_.end()) {
    conn = iter->second;
    monitor_conns_.erase(iter);
    svr->DecrClientNum();
    svr->DecrMonitorClientNum();
  }

  return conn;
}

void Worker::DetachConnection(redis::Connection *conn) {
  if (!conn) return;

  removeConnection(conn->GetFD());

  if (rate_limit_group_) {
    bufferevent_remove_from_rate_limit_group(conn->GetBufferEvent());
  }

  auto bev = conn->GetBufferEvent();
  bufferevent_disable(bev, EV_READ | EV_WRITE);
  bufferevent_setcb(bev, nullptr, nullptr, nullptr, nullptr);
}

void Worker::FreeConnection(redis::Connection *conn) {
  if (!conn) return;

  removeConnection(conn->GetFD());
  svr->ResetWatchedKeys(conn);
  if (rate_limit_group_) {
    bufferevent_remove_from_rate_limit_group(conn->GetBufferEvent());
  }
  delete conn;
}

void Worker::FreeConnectionByID(int fd, uint64_t id) {
  std::unique_lock<std::mutex> lock(conns_mu_);
  auto iter = conns_.find(fd);
  if (iter != conns_.end() && iter->second->GetID() == id) {
    if (rate_limit_group_ != nullptr) {
      bufferevent_remove_from_rate_limit_group(iter->second->GetBufferEvent());
    }
    delete iter->second;
    conns_.erase(iter);
    svr->DecrClientNum();
  }

  iter = monitor_conns_.find(fd);
  if (iter != monitor_conns_.end() && iter->second->GetID() == id) {
    delete iter->second;
    monitor_conns_.erase(iter);
    svr->DecrClientNum();
    svr->DecrMonitorClientNum();
  }
}

Status Worker::EnableWriteEvent(int fd) {
  std::unique_lock<std::mutex> lock(conns_mu_);
  auto iter = conns_.find(fd);
  if (iter != conns_.end()) {
    auto bev = iter->second->GetBufferEvent();
    bufferevent_enable(bev, EV_WRITE);
    return Status::OK();
  }

  return {Status::NotOK, "connection doesn't exist"};
}

Status Worker::Reply(int fd, const std::string &reply) {
  std::unique_lock<std::mutex> lock(conns_mu_);
  auto iter = conns_.find(fd);
  if (iter != conns_.end()) {
    iter->second->SetLastInteraction();
    redis::Reply(iter->second->Output(), reply);
    return Status::OK();
  }

  return {Status::NotOK, "connection doesn't exist"};
}

void Worker::BecomeMonitorConn(redis::Connection *conn) {
  {
    std::lock_guard<std::mutex> guard(conns_mu_);
    conns_.erase(conn->GetFD());
    monitor_conns_[conn->GetFD()] = conn;
  }
  svr->IncrMonitorClientNum();
  conn->EnableFlag(redis::Connection::kMonitor);
}

void Worker::FeedMonitorConns(redis::Connection *conn, const std::string &response) {
  std::unique_lock<std::mutex> lock(conns_mu_);

  for (const auto &iter : monitor_conns_) {
    if (conn == iter.second) continue;  // skip the monitor command

    if (conn->GetNamespace() == iter.second->GetNamespace() || iter.second->GetNamespace() == kDefaultNamespace) {
      iter.second->Reply(response);
    }
  }
}

std::string Worker::GetClientsStr() {
  std::unique_lock<std::mutex> lock(conns_mu_);

  std::string output;
  for (const auto &iter : conns_) {
    redis::Connection *conn = iter.second;
    output.append(conn->ToString());
  }

  return output;
}

void Worker::KillClient(redis::Connection *self, uint64_t id, const std::string &addr, uint64_t type, bool skipme,
                        int64_t *killed) {
  std::lock_guard<std::mutex> guard(conns_mu_);

  for (const auto &iter : conns_) {
    redis::Connection *conn = iter.second;
    if (skipme && self == conn) continue;

    // no need to kill the client again if the kCloseAfterReply flag is set
    if (conn->IsFlagEnabled(redis::Connection::kCloseAfterReply)) {
      continue;
    }

    if ((type & conn->GetClientType()) ||
        (!addr.empty() && (conn->GetAddr() == addr || conn->GetAnnounceAddr() == addr)) ||
        (id != 0 && conn->GetID() == id)) {
      conn->EnableFlag(redis::Connection::kCloseAfterReply);
      // enable write event to notify worker wake up ASAP, and remove the connection
      if (!conn->IsFlagEnabled(redis::Connection::kSlave)) {  // don't enable any event in slave connection
        auto bev = conn->GetBufferEvent();
        bufferevent_enable(bev, EV_WRITE);
      }
      (*killed)++;
    }
  }
}

void Worker::KickoutIdleClients(int timeout) {
  std::vector<std::pair<int, uint64_t>> to_be_killed_conns;

  {
    std::lock_guard<std::mutex> guard(conns_mu_);
    if (conns_.empty()) {
      return;
    }

    int iterations = std::min(static_cast<int>(conns_.size()), 50);
    auto iter = conns_.upper_bound(last_iter_conn_fd_);
    while (iterations--) {
      if (iter == conns_.end()) iter = conns_.begin();
      if (static_cast<int>(iter->second->GetIdleTime()) >= timeout) {
        to_be_killed_conns.emplace_back(iter->first, iter->second->GetID());
      }
      iter++;
    }
    iter--;
    last_iter_conn_fd_ = iter->first;
  }

  for (const auto &conn : to_be_killed_conns) {
    FreeConnectionByID(conn.first, conn.second);
  }
}

void WorkerThread::Start() {
  auto s = util::CreateThread("worker", [this] { this->worker_->Run(std::this_thread::get_id()); });

  if (s) {
    t_ = std::move(*s);
  } else {
    LOG(ERROR) << "[worker] Failed to start worker thread, err: " << s.Msg();
    return;
  }

  LOG(INFO) << "[worker] Thread #" << t_.get_id() << " started";
}

void WorkerThread::Stop() { worker_->Stop(); }

void WorkerThread::Join() {
  if (auto s = util::ThreadJoin(t_); !s) {
    LOG(WARNING) << "[worker] " << s.Msg();
  }
}<|MERGE_RESOLUTION|>--- conflicted
+++ resolved
@@ -131,14 +131,8 @@
   bufferevent *bev = nullptr;
   ssl_st *ssl = nullptr;
 #ifdef ENABLE_OPENSSL
-<<<<<<< HEAD
-  if (uint32_t(local_port) == worker->svr->GetConfig()->tls_port) {
+  if (uint32_t(local_port) == svr->GetConfig()->tls_port) {
     ssl = SSL_new(worker->svr->ssl_ctx.get());
-=======
-  SSL *ssl = nullptr;
-  if (uint32_t(local_port) == svr->GetConfig()->tls_port) {
-    ssl = SSL_new(svr->ssl_ctx.get());
->>>>>>> 610bb40a
     if (!ssl) {
       LOG(ERROR) << "Failed to construct SSL structure for new connection: " << SSLErrors{};
       evutil_closesocket(fd);
