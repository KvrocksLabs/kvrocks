--- conflicted
+++ resolved
@@ -289,20 +289,15 @@
   // Tricky: We don't expect that different instances running on the same port,
   // but the server use REUSE_PORT to support the multi listeners. So we connect
   // the listen port to check if the port has already listened or not.
-<<<<<<< HEAD
-  int ports[] = {config.port, config.tls_port, 0};
-  for (int *port = ports; *port; ++port) {
-    if (Util::IsPortInUse(*port)) {
-      LOG(ERROR)<< "Could not create server TCP since the specified port["
-                << *port << "] is already in use" << std::endl;
-      exit(1);
-    }
-=======
-  if (config.binds.size() != 0 && Util::IsPortInUse(config.port)) {
-    LOG(ERROR)<< "Could not create server TCP since the specified port["
-              << config.port << "] is already in use" << std::endl;
-    exit(1);
->>>>>>> dbd968b4
+  if (!config.binds.empty()) {
+    int ports[] = {config.port, config.tls_port, 0};
+    for (int *port = ports; *port; ++port) {
+      if (Util::IsPortInUse(*port)) {
+        LOG(ERROR)<< "Could not create server TCP since the specified port["
+                  << *port << "] is already in use" << std::endl;
+        exit(1);
+      }
+    }
   }
   bool is_supervised = isSupervisedMode(config.supervised_mode);
   if (config.daemonize && !is_supervised) daemonize();
