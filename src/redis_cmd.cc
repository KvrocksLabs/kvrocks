/*
 * Licensed to the Apache Software Foundation (ASF) under one
 * or more contributor license agreements.  See the NOTICE file
 * distributed with this work for additional information
 * regarding copyright ownership.  The ASF licenses this file
 * to you under the Apache License, Version 2.0 (the
 * "License"); you may not use this file except in compliance
 * with the License.  You may obtain a copy of the License at
 *
 *   http://www.apache.org/licenses/LICENSE-2.0
 *
 * Unless required by applicable law or agreed to in writing,
 * software distributed under the License is distributed on an
 * "AS IS" BASIS, WITHOUT WARRANTIES OR CONDITIONS OF ANY
 * KIND, either express or implied.  See the License for the
 * specific language governing permissions and limitations
 * under the License.
 *
 */

#include "redis_cmd.h"

#include <glog/logging.h>

#include <fcntl.h>
#include <sys/socket.h>
#include <algorithm>
#include <climits>
#include <cmath>
#include <chrono>
#include <vector>
#include <thread>
#include <utility>

#include "cluster.h"
#include "log_collector.h"
#include "parse_util.h"
#include "redis_bitmap.h"
#include "redis_connection.h"
#include "redis_db.h"
#include "redis_geo.h"
#include "redis_hash.h"
#include "redis_list.h"
#include "redis_pubsub.h"
#include "redis_reply.h"
#include "redis_set.h"
#include "redis_slot.h"
#include "redis_sortedint.h"
#include "redis_stream.h"
#include "redis_string.h"
#include "redis_zset.h"
#include "scripting.h"
#include "server.h"
#include "slot_import.h"
#include "slot_migrate.h"
#include "storage.h"
#include "util.h"

namespace Redis {

const char *kCursorPrefix = "_";

const char *errInvalidSyntax = "syntax error";
const char *errInvalidExpireTime = "invalid expire time";
const char *errWrongNumOfArguments = "wrong number of arguments";
const char *errValueNotInteger = "value is not an integer or out of range";
const char *errAdministorPermissionRequired = "administor permission required to perform the command";
const char *errValueMustBePositive = "value is out of range, must be positive";
const char *errNoSuchKey = "no such key";
const char *errUnbalancedStreamList =
    "Unbalanced XREAD list of streams: for each stream key an ID or '$' must be specified.";
const char *errTimeoutIsNegative = "timeout is negative";
const char *errLimitOptionNotAllowed = "syntax error, LIMIT cannot be used without the special ~ option";

enum class AuthResult {
  OK,
  INVALID_PASSWORD,
  NO_REQUIRE_PASS,
};

AuthResult AuthenticateUser(Connection *conn, Config* config, const std::string& user_password) {
  auto iter = config->tokens.find(user_password);
  if (iter != config->tokens.end()) {
    conn->SetNamespace(iter->second);
    conn->BecomeUser();
    return AuthResult::OK;
  }
  const auto& requirepass = config->requirepass;
  if (!requirepass.empty() && user_password != requirepass) {
    return AuthResult::INVALID_PASSWORD;
  }
  conn->SetNamespace(kDefaultNamespace);
  conn->BecomeAdmin();
  if (requirepass.empty()) {
    return AuthResult::NO_REQUIRE_PASS;
  }
  return AuthResult::OK;
}

class CommandAuth : public Commander {
 public:
  Status Execute(Server *svr, Connection *conn, std::string *output) override {
    Config *config = svr->GetConfig();
    auto& user_password = args_[1];
    AuthResult result = AuthenticateUser(conn, config, user_password);
    switch (result) {
    case AuthResult::OK:
      *output = Redis::SimpleString("OK");
      break;
    case AuthResult::INVALID_PASSWORD:
      *output = Redis::Error("ERR invalid password");
      break;
    case AuthResult::NO_REQUIRE_PASS:
      *output = Redis::Error("ERR Client sent AUTH, but no password is set");
      break;
    }
    return Status::OK();
  }
};

class CommandNamespace : public Commander {
 public:
  Status Execute(Server *svr, Connection *conn, std::string *output) override {
    if (!conn->IsAdmin()) {
      *output = Redis::Error(errAdministorPermissionRequired);
      return Status::OK();
    }
    Config *config = svr->GetConfig();
    std::string sub_command = Util::ToLower(args_[1]);
    if (args_.size() == 3 && sub_command == "get") {
      if (args_[2] == "*") {
        std::vector<std::string> namespaces;
        auto tokens = config->tokens;
        for (auto iter = tokens.begin(); iter != tokens.end(); iter++) {
          namespaces.emplace_back(iter->second);  // namespace
          namespaces.emplace_back(iter->first);   // token
        }
        namespaces.emplace_back(kDefaultNamespace);
        namespaces.emplace_back(config->requirepass);
        *output = Redis::MultiBulkString(namespaces, false);
      } else {
        std::string token;
        auto s = config->GetNamespace(args_[2], &token);
        if (s.Is<Status::NotFound>()) {
          *output = Redis::NilString();
        } else {
          *output = Redis::BulkString(token);
        }
      }
    } else if (args_.size() == 4 && sub_command == "set") {
      Status s = config->SetNamespace(args_[2], args_[3]);
      *output = s.IsOK() ? Redis::SimpleString("OK") : Redis::Error(s.Msg());
      LOG(WARNING) << "Updated namespace: " << args_[2] << " with token: " << args_[3]
                   << ", addr: " << conn->GetAddr() << ", result: " << s.Msg();
    } else if (args_.size() == 4 && sub_command == "add") {
      Status s = config->AddNamespace(args_[2], args_[3]);
      *output = s.IsOK() ? Redis::SimpleString("OK") : Redis::Error(s.Msg());
      LOG(WARNING) << "New namespace: " << args_[2] << " with token: " << args_[3]
                   << ", addr: " << conn->GetAddr() << ", result: " << s.Msg();
    } else if (args_.size() == 3 && sub_command == "del") {
      Status s = config->DelNamespace(args_[2]);
      *output = s.IsOK() ? Redis::SimpleString("OK") : Redis::Error(s.Msg());
      LOG(WARNING) << "Deleted namespace: " << args_[2]
                   << ", addr: " << conn->GetAddr() << ", result: " << s.Msg();
    } else {
      *output = Redis::Error(
          "NAMESPACE subcommand must be one of GET, SET, DEL, ADD");
    }
    return Status::OK();
  }
};

class CommandKeys : public Commander {
 public:
  Status Execute(Server *svr, Connection *conn, std::string *output) override {
    std::string prefix = args_[1];
    std::vector<std::string> keys;
    Redis::Database redis(svr->storage_, conn->GetNamespace());
    if (prefix == "*") {
      redis.Keys(std::string(), &keys);
    } else {
      if (prefix[prefix.size() - 1] != '*') {
        *output = Redis::Error("ERR only keys prefix match was supported");
        return Status::OK();
      }
      redis.Keys(prefix.substr(0, prefix.size() - 1), &keys);
    }
    *output = Redis::MultiBulkString(keys);
    return Status::OK();
  }
};

class CommandFlushDB : public Commander {
 public:
  Status Execute(Server *svr, Connection *conn, std::string *output) override {
    if (svr->GetConfig()->cluster_enabled) {
      if (svr->slot_migrate_->GetMigrateState() == kMigrateStart) {
        svr->slot_migrate_->SetMigrateStopFlag(true);
        LOG(INFO) << "Stop migration task for flushdb";
      }
    }
    Redis::Database redis(svr->storage_, conn->GetNamespace());
    rocksdb::Status s = redis.FlushDB();
    LOG(WARNING) << "DB keys in namespce: " << conn->GetNamespace()
                 << " was flushed, addr: " << conn->GetAddr();
    if (s.ok()) {
      *output = Redis::SimpleString("OK");
      return Status::OK();
    }
    return Status(Status::RedisExecErr, s.ToString());
  }
};

class CommandFlushAll : public Commander {
 public:
  Status Execute(Server *svr, Connection *conn, std::string *output) override {
    if (!conn->IsAdmin()) {
      *output = Redis::Error(errAdministorPermissionRequired);
      return Status::OK();
    }
    if (svr->GetConfig()->cluster_enabled) {
      if (svr->slot_migrate_->GetMigrateState() == kMigrateStart) {
        svr->slot_migrate_->SetMigrateStopFlag(true);
        LOG(INFO) << "Stop migration task for flushall";
      }
    }
    Redis::Database redis(svr->storage_, conn->GetNamespace());
    rocksdb::Status s = redis.FlushAll();
    LOG(WARNING) << "All DB keys was flushed, addr: " << conn->GetAddr();
    if (s.ok()) {
      *output = Redis::SimpleString("OK");
      return Status::OK();
    }
    return Status(Status::RedisExecErr, s.ToString());
  }
};

class CommandPing : public Commander {
 public:
  Status Execute(Server *svr, Connection *conn, std::string *output) override {
    if (args_.size() == 1) {
      *output = Redis::SimpleString("PONG");
    } else if (args_.size() == 2) {
      *output = Redis::BulkString(args_[1]);
    } else {
      return Status(Status::NotOK, errWrongNumOfArguments);
    }
    return Status::OK();
  }
};

class CommandSelect: public Commander {
 public:
  Status Execute(Server *svr, Connection *conn, std::string *output) override {
    *output = Redis::SimpleString("OK");
    return Status::OK();
  }
};

class CommandConfig : public Commander {
 public:
  Status Execute(Server *svr, Connection *conn, std::string *output) override {
    if (!conn->IsAdmin()) {
      *output = Redis::Error(errAdministorPermissionRequired);
      return Status::OK();
    }
    Config *config = svr->GetConfig();
    std::string sub_command = Util::ToLower(args_[1]);
    if ((sub_command == "rewrite" && args_.size() != 2) ||
        (sub_command == "get" && args_.size() != 3) ||
        (sub_command == "set" && args_.size() != 4)) {
      *output = Redis::Error(errWrongNumOfArguments);
      return Status::OK();
    }
    if (args_.size() == 2 && sub_command == "rewrite") {
      Status s = config->Rewrite();
      if (!s.IsOK()) return Status(Status::RedisExecErr, s.Msg());
      *output = Redis::SimpleString("OK");
      LOG(INFO) << "# CONFIG REWRITE executed with success";
    } else if (args_.size() == 3 && sub_command == "get") {
      std::vector<std::string> values;
      config->Get(args_[2], &values);
      *output = Redis::MultiBulkString(values);
    } else if (args_.size() == 4 && sub_command == "set") {
      Status s = config->Set(svr, args_[2], args_[3]);
      if (!s.IsOK()) {
        *output = Redis::Error("CONFIG SET '"+args_[2]+"' error: "+s.Msg());
      } else {
        *output = Redis::SimpleString("OK");
      }
    } else {
      *output = Redis::Error("CONFIG subcommand must be one of GET, SET, REWRITE");
    }
    return Status::OK();
  }
};

class CommandGet : public Commander {
 public:
  Status Execute(Server *svr, Connection *conn, std::string *output) override {
    std::string value;
    Redis::String string_db(svr->storage_, conn->GetNamespace());
    rocksdb::Status s = string_db.Get(args_[1], &value);
    // The IsInvalidArgument error means the key type maybe a bitmap
    // which we need to fall back to the bitmap's GetString according
    // to the `max-bitmap-to-string-mb` configuration.
    if (s.IsInvalidArgument()) {
      Config *config = svr->GetConfig();
      uint32_t max_btos_size = static_cast<uint32_t>(config->max_bitmap_to_string_mb) * MiB;
      Redis::Bitmap bitmap_db(svr->storage_, conn->GetNamespace());
      s = bitmap_db.GetString(args_[1], max_btos_size, &value);
    }
    if (!s.ok() && !s.IsNotFound()) {
      return Status(Status::RedisExecErr, s.ToString());
    }
    *output = s.IsNotFound() ? Redis::NilString() : Redis::BulkString(value);
    return Status::OK();
  }
};

class CommandStrlen: public Commander {
 public:
  Status Execute(Server *svr, Connection *conn, std::string *output) override {
    std::string value;
    Redis::String string_db(svr->storage_, conn->GetNamespace());
    rocksdb::Status s = string_db.Get(args_[1], &value);
    if (!s.ok() && !s.IsNotFound()) {
      return Status(Status::RedisExecErr, s.ToString());
    }
    if (s.IsNotFound()) {
      *output = Redis::Integer(0);
    } else {
      *output = Redis::Integer(value.size());
    }
    return Status::OK();
  }
};

class CommandGetSet : public Commander {
 public:
  Status Execute(Server *svr, Connection *conn, std::string *output) override {
    Redis::String string_db(svr->storage_, conn->GetNamespace());
    std::string old_value;
    rocksdb::Status s = string_db.GetSet(args_[1], args_[2], &old_value);
    if (!s.ok() && !s.IsNotFound()) {
      return Status(Status::RedisExecErr, s.ToString());
    }
    if (s.IsNotFound()) {
      *output = Redis::NilString();
    } else {
      *output = Redis::BulkString(old_value);
    }
    return Status::OK();
  }
};

class CommandGetDel : public Commander {
 public:
  Status Execute(Server *svr, Connection *conn, std::string *output) override {
    Redis::String string_db(svr->storage_, conn->GetNamespace());
    std::string value;
    rocksdb::Status s = string_db.GetDel(args_[1], &value);
    if (!s.ok() && !s.IsNotFound()) {
      return Status(Status::RedisExecErr, s.ToString());
    }
    if (s.IsNotFound()) {
      *output = Redis::NilString();
    } else {
      *output = Redis::BulkString(value);
    }
    return Status::OK();
  }
};

class CommandGetRange: public Commander {
 public:
  Status Parse(const std::vector<std::string> &args) override {
<<<<<<< HEAD
    auto parse_start = ParseInt<int>(args[2], 10);
    auto parse_stop = ParseInt<int>(args[3], 10);
    if (!parse_start || !parse_stop) {
      return Status(Status::RedisParseErr, errValueNotInterger);
=======
    try {
      start_ = std::stoi(args[2]);
      stop_ = std::stoi(args[3]);
    } catch (std::exception &e) {
      return Status(Status::RedisParseErr, errValueNotInteger);
>>>>>>> b91c6e88
    }
    start_ = *parse_start;
    stop_ = *parse_stop;
    return Commander::Parse(args);
  }

  Status Execute(Server *svr, Connection *conn, std::string *output) override {
    std::string value;
    Redis::String string_db(svr->storage_, conn->GetNamespace());
    rocksdb::Status s = string_db.Get(args_[1], &value);
    if (!s.ok() && !s.IsNotFound()) {
      return Status(Status::RedisExecErr, s.ToString());
    }
    if (s.IsNotFound()) {
      *output = Redis::NilString();
      return Status::OK();
    }
    if (start_ < 0) start_ = static_cast<int>(value.size()) + start_;
    if (stop_ < 0) stop_ = static_cast<int>(value.size()) + stop_;
    if (start_ < 0) start_ = 0;
    if (stop_ > static_cast<int>(value.size())) stop_ = static_cast<int>(value.size());
    if (start_ > stop_) {
      *output = Redis::NilString();
    } else {
      *output = Redis::BulkString(value.substr(start_, stop_ - start_ + 1));
    }
    return Status::OK();
  }

 private:
  int start_ = 0, stop_ = 0;
};

class CommandSetRange: public Commander {
 public:
  Status Parse(const std::vector<std::string> &args) override {
<<<<<<< HEAD
    auto parse_result = ParseInt<int>(args[2], 10);
    if (!parse_result) {
      return Status(Status::RedisParseErr, errValueNotInterger);
=======
    try {
      offset_ = std::stoi(args[2]);
    } catch (std::exception &e) {
      return Status(Status::RedisParseErr, errValueNotInteger);
>>>>>>> b91c6e88
    }
    offset_ = *parse_result;
    return Commander::Parse(args);
  }

  Status Execute(Server *svr, Connection *conn, std::string *output) override {
    int ret;
    Redis::String string_db(svr->storage_, conn->GetNamespace());
    rocksdb::Status s = string_db.SetRange(args_[1], offset_, args_[3], &ret);
    if (!s.ok()) {
      return Status(Status::RedisExecErr, s.ToString());
    }
    *output = Redis::Integer(ret);
    return Status::OK();
  }

 private:
  int offset_ = 0;
};

class CommandMGet : public Commander {
 public:
  Status Execute(Server *svr, Connection *conn, std::string *output) override {
    Redis::String string_db(svr->storage_, conn->GetNamespace());
    std::vector<Slice> keys;
    for (size_t i = 1; i < args_.size(); i++) {
      keys.emplace_back(args_[i]);
    }
    std::vector<std::string> values;
    // always return OK
    auto statuses = string_db.MGet(keys, &values);
    *output = Redis::MultiBulkString(values, statuses);
    return Status::OK();
  }
};

class CommandAppend: public Commander {
 public:
  Status Execute(Server *svr, Connection *conn, std::string *output) override {
    int ret;
    Redis::String string_db(svr->storage_, conn->GetNamespace());
    rocksdb::Status s = string_db.Append(args_[1], args_[2], &ret);
    if (!s.ok()) {
      return Status(Status::RedisExecErr, s.ToString());
    }
    *output = Redis::Integer(ret);
    return Status::OK();
  }
};

class CommandSet : public Commander {
 public:
  Status Parse(const std::vector<std::string> &args) override {
    bool last_arg;
    for (size_t i = 3; i < args.size(); i++) {
      last_arg = (i == args.size()-1);
      std::string opt = Util::ToLower(args[i]);
      if (opt == "nx" && !xx_) {
        nx_ = true;
      } else if (opt == "xx" && !nx_) {
        xx_ = true;
      } else if (opt == "ex" && !ttl_ && !last_arg) {
        auto parse_result = ParseInt<int>(args_[++i], 10);
        if (!parse_result) {
          return Status(Status::RedisParseErr, errValueNotInteger);
        }
        ttl_ = *parse_result;
        if (ttl_ <= 0) return Status(Status::RedisParseErr, errInvalidExpireTime);
      } else if (opt == "exat" && !ttl_ && !expire_ && !last_arg) {
        auto parse_result = ParseInt<int64_t>(args_[++i], 10);
        if (!parse_result) {
          return Status(Status::RedisParseErr, errValueNotInteger);
        }
        expire_ = *parse_result;
        if (expire_ <= 0) return Status(Status::RedisParseErr, errInvalidExpireTime);
      } else if (opt == "pxat" && !ttl_ && !expire_ && !last_arg) {
        auto parse_result = ParseInt<uint64_t>(args[++i], 10);
        if (!parse_result) {
          return Status(Status::RedisParseErr, errValueNotInteger);
        }
        uint64_t expire_ms = *parse_result;
        if (expire_ms <= 0) return Status(Status::RedisParseErr, errInvalidExpireTime);
        if (expire_ms < 1000) {
          expire_ = 1;
        } else {
          expire_ = static_cast<int64_t>(expire_ms/1000);
        }
      } else if (opt == "px" && !ttl_ && !last_arg) {
        int64_t ttl_ms = 0;
        auto parse_result = ParseInt<int64_t>(args_[++i], 10);
        if (!parse_result) {
          return Status(Status::RedisParseErr, errValueNotInteger);
        }
        ttl_ms = *parse_result;
        if (ttl_ms <= 0) return Status(Status::RedisParseErr, errInvalidExpireTime);
        if (ttl_ms > 0 && ttl_ms < 1000) {
          ttl_ = 1;  // round up the pttl to second
        } else {
          ttl_ = static_cast<int>(ttl_ms/1000);
        }
      } else {
        return Status(Status::NotOK, errInvalidSyntax);
      }
    }
    return Commander::Parse(args);
  }
  Status Execute(Server *svr, Connection *conn, std::string *output) override {
    int ret;
    Redis::String string_db(svr->storage_, conn->GetNamespace());
    rocksdb::Status s;

    if (!ttl_ && expire_) {
      int64_t now;
      rocksdb::Env::Default()->GetCurrentTime(&now);
      ttl_ = expire_ - now;
      if (ttl_ <= 0) {
        string_db.Del(args_[1]);
        *output = Redis::SimpleString("OK");
        return Status::OK();
      }
    }

    if (nx_) {
      s = string_db.SetNX(args_[1], args_[2], ttl_, &ret);
    } else if (xx_) {
      s = string_db.SetXX(args_[1], args_[2], ttl_, &ret);
    } else {
      s = string_db.SetEX(args_[1], args_[2], ttl_);
    }
    if (!s.ok()) {
      return Status(Status::RedisExecErr, s.ToString());
    }
    if ((nx_ || xx_) && !ret) {
      *output = Redis::NilString();
    } else {
      *output = Redis::SimpleString("OK");
    }
    return Status::OK();
  }

 private:
  bool xx_ = false;
  bool nx_ = false;
  int ttl_ = 0;
  int64_t expire_ = 0;
};

class CommandSetEX : public Commander {
 public:
  Status Parse(const std::vector<std::string> &args) override {
<<<<<<< HEAD
    auto parse_result = ParseInt<int>(args[2], 10);
    if (!parse_result) {
      return Status(Status::RedisParseErr, errValueNotInterger);
=======
    try {
      ttl_ = std::stoi(args[2]);
    } catch (std::exception &e) {
      return Status(Status::RedisParseErr, errValueNotInteger);
>>>>>>> b91c6e88
    }
    ttl_ = *parse_result;
    if (ttl_ <= 0) return Status(Status::RedisParseErr, errInvalidExpireTime);
    return Commander::Parse(args);
  }

  Status Execute(Server *svr, Connection *conn, std::string *output) override {
    Redis::String string_db(svr->storage_, conn->GetNamespace());
    rocksdb::Status s = string_db.SetEX(args_[1], args_[3], ttl_);
    *output = Redis::SimpleString("OK");
    return Status::OK();
  }

 private:
  int ttl_ = 0;
};

class CommandPSetEX : public Commander {
 public:
  Status Parse(const std::vector<std::string> &args) override {
    auto ttl_ms = ParseInt<int64_t>(args[2], 10);
    if (!ttl_ms) {
      return Status(Status::RedisParseErr, errValueNotInteger);
    }
    if (*ttl_ms <= 0) return Status(Status::RedisParseErr, errInvalidExpireTime);
    if (*ttl_ms > 0 && *ttl_ms < 1000) {
      ttl_ = 1;
    } else {
      ttl_ = *ttl_ms / 1000;
    }
    return Commander::Parse(args);
  }

  Status Execute(Server *svr, Connection *conn, std::string *output) override {
    Redis::String string_db(svr->storage_, conn->GetNamespace());
    rocksdb::Status s = string_db.SetEX(args_[1], args_[3], ttl_);
    *output = Redis::SimpleString("OK");
    return Status::OK();
  }

 private:
  int ttl_ = 0;
};

class CommandMSet : public Commander {
 public:
  Status Parse(const std::vector<std::string> &args) override {
    if (args.size() % 2 != 1) {
      return Status(Status::RedisParseErr, errWrongNumOfArguments);
    }
    return Commander::Parse(args);
  }
  Status Execute(Server *svr, Connection *conn, std::string *output) override {
    Redis::String string_db(svr->storage_, conn->GetNamespace());
    std::vector<StringPair> kvs;
    for (size_t i = 1; i < args_.size(); i+=2) {
      kvs.emplace_back(StringPair{args_[i], args_[i+1]});
    }
    rocksdb::Status s = string_db.MSet(kvs);
    if (!s.ok()) {
      return Status(Status::RedisExecErr, s.ToString());
    }
    *output = Redis::SimpleString("OK");
    return Status::OK();
  }
};

class CommandSetNX : public Commander {
 public:
  Status Execute(Server *svr, Connection *conn, std::string *output) override {
    int ret;
    Redis::String string_db(svr->storage_, conn->GetNamespace());
    rocksdb::Status s = string_db.SetNX(args_[1], args_[2], 0, &ret);
    if (!s.ok()) {
      return Status(Status::RedisExecErr, s.ToString());
    }
    *output = Redis::Integer(ret);
    return Status::OK();
  }
};

class CommandMSetNX : public Commander {
 public:
  Status Parse(const std::vector<std::string> &args) override {
    if (args.size() % 2 != 1) {
      return Status(Status::RedisParseErr, errWrongNumOfArguments);
    }
    return Commander::Parse(args);
  }
  Status Execute(Server *svr, Connection *conn, std::string *output) override {
    int ret;
    std::vector<StringPair> kvs;
    Redis::String string_db(svr->storage_, conn->GetNamespace());
    for (size_t i = 1; i < args_.size(); i+=2) {
      kvs.emplace_back(StringPair{args_[i], args_[i+1]});
    }
    rocksdb::Status s = string_db.MSetNX(kvs, 0, &ret);
    if (!s.ok()) {
      return Status(Status::RedisExecErr, s.ToString());
    }
    *output = Redis::Integer(ret);
    return Status::OK();
  }
};

class CommandIncr : public Commander {
 public:
  Status Execute(Server *svr, Connection *conn, std::string *output) override {
    int64_t ret;
    Redis::String string_db(svr->storage_, conn->GetNamespace());
    rocksdb::Status s = string_db.IncrBy(args_[1], 1, &ret);
    if (!s.ok()) return Status(Status::RedisExecErr, s.ToString());
    *output = Redis::Integer(ret);
    return Status::OK();
  }
};

class CommandDecr : public Commander {
 public:
  Status Execute(Server *svr, Connection *conn, std::string *output) override {
    int64_t ret;
    Redis::String string_db(svr->storage_, conn->GetNamespace());
    rocksdb::Status s = string_db.IncrBy(args_[1], -1, &ret);
    if (!s.ok()) return Status(Status::RedisExecErr, s.ToString());
    *output = Redis::Integer(ret);
    return Status::OK();
  }
};

class CommandIncrBy : public Commander {
 public:
  Status Parse(const std::vector<std::string> &args) override {
    auto parse_result = ParseInt<int64_t>(args[2], 10);
    if (!parse_result) {
      return Status(Status::RedisParseErr, errValueNotInteger);
    }
    increment_ = *parse_result;
    return Commander::Parse(args);
  }

  Status Execute(Server *svr, Connection *conn, std::string *output) override {
    int64_t ret;
    Redis::String string_db(svr->storage_, conn->GetNamespace());
    rocksdb::Status s = string_db.IncrBy(args_[1], increment_, &ret);
    if (!s.ok()) return Status(Status::RedisExecErr, s.ToString());
    *output = Redis::Integer(ret);
    return Status::OK();
  }

 private:
  int64_t increment_ = 0;
};

class CommandIncrByFloat : public Commander {
 public:
  Status Parse(const std::vector<std::string> &args) override {
    try {
      increment_ = std::stod(args[2]);
    } catch (std::exception &e) {
      return Status(Status::RedisParseErr, errValueNotInteger);
    }
    return Commander::Parse(args);
  }

  Status Execute(Server *svr, Connection *conn, std::string *output) override {
    double ret;
    Redis::String string_db(svr->storage_, conn->GetNamespace());
    rocksdb::Status s = string_db.IncrByFloat(args_[1], increment_, &ret);
    if (!s.ok()) return Status(Status::RedisExecErr, s.ToString());
    *output = Redis::BulkString(Util::Float2String(ret));
    return Status::OK();
  }

 private:
  double increment_ = 0;
};

class CommandDecrBy : public Commander {
 public:
  Status Parse(const std::vector<std::string> &args) override {
    auto parse_result = ParseInt<int64_t>(args[2], 10);
    if (!parse_result) {
      return Status(Status::RedisParseErr, errValueNotInteger);
    }
    increment_ = *parse_result;
    return Commander::Parse(args);
  }

  Status Execute(Server *svr, Connection *conn, std::string *output) override {
    int64_t ret;
    Redis::String string_db(svr->storage_, conn->GetNamespace());
    rocksdb::Status s = string_db.IncrBy(args_[1], -1 * increment_, &ret);
    if (!s.ok()) return Status(Status::RedisExecErr, s.ToString());
    *output = Redis::Integer(ret);
    return Status::OK();
  }

 private:
  int64_t increment_ = 0;
};

class CommandCAS : public Commander {
 public:
  Status Parse(const std::vector<std::string> &args) override {
    bool last_arg;
    for (size_t i = 4; i < args.size(); i++) {
      last_arg = (i == args.size()-1);
      std::string opt = Util::ToLower(args[i]);
      if (opt == "ex") {
        if (last_arg) return Status(Status::NotOK, errWrongNumOfArguments);
        auto parse_result = ParseInt<int>(args_[++i].c_str(), 10);
        if (!parse_result) {
          return Status(Status::RedisParseErr, errValueNotInterger);
        }
        ttl_ = *parse_result;
        if (ttl_ <= 0) return Status(Status::RedisParseErr, errInvalidExpireTime);
      } else if (opt == "px") {
        if (last_arg) return Status(Status::NotOK, errWrongNumOfArguments);
        auto parse_result = ParseInt<int>(args[++i].c_str(), 10);
        if (!parse_result) {
          return Status(Status::RedisParseErr, errValueNotInterger);
        }
        auto ttl_ms = *parse_result;
        if (ttl_ms <= 0) return Status(Status::RedisParseErr, errInvalidExpireTime);
        if (ttl_ms > 0 && ttl_ms < 1000) {
          // round up the pttl to second
          ttl_ = 1;
        } else {
          ttl_ = static_cast<int>(ttl_ms/1000);
        }
      } else {
        return Status(Status::NotOK, errInvalidSyntax);
      }
    }
    return Commander::Parse(args);
  }

  Status Execute(Server *svr, Connection *conn, std::string *output) override {
    Redis::String string_db(svr->storage_, conn->GetNamespace());
    rocksdb::Status s;
    int ret = 0;
    s = string_db.CAS(args_[1], args_[2], args_[3], ttl_, &ret);
    if (!s.ok()) {
      return Status(Status::RedisExecErr, s.ToString());
    }
    *output = Redis::Integer(ret);
    return Status::OK();
  }

 private:
  int ttl_ = 0;
};

class CommandCAD : public Commander {
 public:
  Status Execute(Server *svr, Connection *conn, std::string *output) override {
    Redis::String string_db(svr->storage_, conn->GetNamespace());
    rocksdb::Status s;
    int ret = 0;
    s = string_db.CAD(args_[1], args_[2], &ret);
    if (!s.ok()) {
      return Status(Status::RedisExecErr, s.ToString());
    }
    *output = Redis::Integer(ret);
    return Status::OK();
  }
};

class CommandDel : public Commander {
 public:
  Status Execute(Server *svr, Connection *conn, std::string *output) override {
    int cnt = 0;
    Redis::Database redis(svr->storage_, conn->GetNamespace());
    for (unsigned int i = 1; i < args_.size(); i++) {
      rocksdb::Status s = redis.Del(args_[i]);
      if (s.ok()) cnt++;
    }
    *output = Redis::Integer(cnt);
    return Status::OK();
  }
};

Status getBitOffsetFromArgument(std::string arg, uint32_t *offset) {
  auto parse_result = ParseInt<uint32_t>(arg, 10);
  if (!parse_result) {
    return parse_result.ToStatus();
  }

  *offset = *parse_result;
  return Status::OK();
}

class CommandGetBit : public Commander {
 public:
  Status Parse(const std::vector<std::string> &args) override {
    Status s = getBitOffsetFromArgument(args[2], &offset_);
    if (!s.IsOK()) return s;
    return Commander::Parse(args);
  }
  Status Execute(Server *svr, Connection *conn, std::string *output) override {
    bool bit;
    Redis::Bitmap bitmap_db(svr->storage_, conn->GetNamespace());
    rocksdb::Status s = bitmap_db.GetBit(args_[1], offset_, &bit);
    if (!s.ok()) return Status(Status::RedisExecErr, s.ToString());
    *output = Redis::Integer(bit ? 1 : 0);
    return Status::OK();
  }
 private:
  uint32_t offset_ = 0;
};

class CommandSetBit : public Commander {
 public:
  Status Parse(const std::vector<std::string> &args) override {
    Status s = getBitOffsetFromArgument(args[2], &offset_);
    if (!s.IsOK()) return s;

    if (args[3] == "0") {
      bit_ = false;
    } else if (args[3] == "1") {
      bit_ = true;
    } else {
      return Status(Status::RedisParseErr, "bit is out of range");
    }
    return Commander::Parse(args);
  }

  Status Execute(Server *svr, Connection *conn, std::string *output) override {
    bool old_bit;
    Redis::Bitmap bitmap_db(svr->storage_, conn->GetNamespace());
    rocksdb::Status s = bitmap_db.SetBit(args_[1], offset_, bit_, &old_bit);
    if (!s.ok()) return Status(Status::RedisExecErr, s.ToString());
    *output = Redis::Integer(old_bit ? 1 : 0);
    return Status::OK();
  }

 private:
  uint32_t offset_ = 0;
  bool bit_ = false;
};

class CommandBitCount : public Commander {
 public:
  Status Parse(const std::vector<std::string> &args) override {
    if (args.size() == 3) {
      return Status(Status::RedisParseErr, errInvalidSyntax);
    }
    if (args.size() == 4) {
      auto parse_start = ParseInt<int64_t>(args[2], 10);
      if (!parse_start) {
        return Status(Status::RedisParseErr, errValueNotInteger);
      }
      start_ = *parse_start;
      auto parse_stop = ParseInt<int64_t>(args[3], 10);
      if (!parse_stop) {
        return Status(Status::RedisParseErr, errValueNotInteger);
      }
      stop_ = *parse_stop;
    }
    return Commander::Parse(args);
  }

  Status Execute(Server *svr, Connection *conn, std::string *output) override {
    uint32_t cnt;
    Redis::Bitmap bitmap_db(svr->storage_, conn->GetNamespace());
    rocksdb::Status s = bitmap_db.BitCount(args_[1], start_, stop_, &cnt);
    if (!s.ok()) return Status(Status::RedisExecErr, s.ToString());
    *output = Redis::Integer(cnt);
    return Status::OK();
  }

 private:
  int64_t start_ = 0, stop_ = -1;
};

class CommandBitPos: public Commander {
 public:
  Status Parse(const std::vector<std::string> &args) override {
    if (args.size() >= 4) {
      auto parse_start = ParseInt<int64_t>(args[3], 10);
      if (!parse_start) {
        return Status(Status::RedisParseErr, errValueNotInteger);
      }
      start_ = *parse_start;
    }
    if (args.size() >= 5) {
      auto parse_stop = ParseInt<int64_t>(args[4], 10);
      if (!parse_stop) {
        return Status(Status::RedisParseErr, errValueNotInteger);
      }
      stop_given_ = true;
      stop_ = *parse_stop;
    }
    if (args[2] == "0") {
      bit_ = false;
    } else if (args[2] == "1") {
      bit_ = true;
    } else {
      return Status(Status::RedisParseErr, "bit should be 0 or 1");
    }
    return Commander::Parse(args);
  }

  Status Execute(Server *svr, Connection *conn, std::string *output) override {
    int64_t pos;
    Redis::Bitmap bitmap_db(svr->storage_, conn->GetNamespace());
    rocksdb::Status s = bitmap_db.BitPos(args_[1], bit_, start_, stop_, stop_given_, &pos);
    if (!s.ok()) return Status(Status::RedisExecErr, s.ToString());
    *output = Redis::Integer(pos);
    return Status::OK();
  }

 private:
  int64_t start_ = 0, stop_ = -1;
  bool bit_ = false, stop_given_ = false;
};

class CommandBitOp : public Commander {
 public:
  Status Parse(const std::vector<std::string> &args) override {
    std::string opname = Util::ToLower(args[1]);
    if (opname == "and")
      op_flag_ = kBitOpAnd;
    else if (opname == "or")
      op_flag_ = kBitOpOr;
    else if (opname == "xor")
      op_flag_ = kBitOpXor;
    else if (opname == "not")
      op_flag_ = kBitOpNot;
    else
        return Status(Status::RedisInvalidCmd, "Unknown bit operation");
    if (op_flag_ == kBitOpNot && args.size() != 4) {
        return Status(Status::RedisInvalidCmd,
                  "BITOP NOT must be called with a single source key.");
    }
    return Commander::Parse(args);
  }

  Status Execute(Server *svr, Connection *conn, std::string *output) override {
    int64_t destkey_len = 0;
    Redis::Bitmap bitmap_db(svr->storage_, conn->GetNamespace());
    std::vector<Slice> op_keys;
    for (uint64_t i = 3; i < args_.size(); i++) {
      op_keys.emplace_back(Slice(args_[i]));
    }
    rocksdb::Status s = bitmap_db.BitOp(op_flag_, args_[1], args_[2], op_keys, &destkey_len);
    if (!s.ok()) return Status(Status::RedisExecErr, s.ToString());
    *output = Redis::Integer(destkey_len);
    return Status::OK();
  }

 private:
  BitOpFlags op_flag_;
};

class CommandType : public Commander {
 public:
  Status Execute(Server *svr, Connection *conn, std::string *output) override {
    Redis::Database redis(svr->storage_, conn->GetNamespace());
    RedisType type;
    rocksdb::Status s = redis.Type(args_[1], &type);
    if (s.ok()) {
      *output = Redis::BulkString(RedisTypeNames[type]);
      return Status::OK();
    }
    return Status(Status::RedisExecErr, s.ToString());
  }
};

class CommandObject : public Commander {
 public:
  Status Execute(Server *svr, Connection *conn, std::string *output) override {
    if (Util::ToLower(args_[1]) == "dump") {
      Redis::Database redis(svr->storage_, conn->GetNamespace());
      std::vector<std::string> infos;
      rocksdb::Status s = redis.Dump(args_[2], &infos);
      if (!s.ok()) {
        return Status(Status::RedisExecErr, s.ToString());
      }
      output->append(Redis::MultiLen(infos.size()));
      for (const auto &info : infos) {
        output->append(Redis::BulkString(info));
      }
    } else {
      *output = Redis::Error("object subcommand must be dump");
    }
    return Status::OK();
  }
};

class CommandTTL : public Commander {
 public:
  Status Execute(Server *svr, Connection *conn, std::string *output) override {
    Redis::Database redis(svr->storage_, conn->GetNamespace());
    int ttl;
    rocksdb::Status s = redis.TTL(args_[1], &ttl);
    if (s.ok()) {
      *output = Redis::Integer(ttl);
      return Status::OK();
    } else {
      return Status(Status::RedisExecErr, s.ToString());
    }
  }
};

class CommandPTTL : public Commander {
 public:
  Status Execute(Server *svr, Connection *conn, std::string *output) override {
    Redis::Database redis(svr->storage_, conn->GetNamespace());
    int ttl;
    rocksdb::Status s = redis.TTL(args_[1], &ttl);
    if (!s.ok()) return Status(Status::RedisExecErr, s.ToString());
    if (ttl > 0) {
      *output = Redis::Integer(ttl*1000);
    } else {
      *output = Redis::Integer(ttl);
    }
    return Status::OK();
  }
};

class CommandExists : public Commander {
 public:
  Status Execute(Server *svr, Connection *conn, std::string *output) override {
    int cnt = 0;
    Redis::Database redis(svr->storage_, conn->GetNamespace());
    std::vector<rocksdb::Slice> keys;
    for (unsigned i = 1; i < args_.size(); i++) {
      keys.emplace_back(args_[i]);
    }
    redis.Exists(keys, &cnt);
    *output = Redis::Integer(cnt);
    return Status::OK();
  }
};

class CommandExpire : public Commander {
 public:
  Status Parse(const std::vector<std::string> &args) override {
    int64_t now;
    rocksdb::Env::Default()->GetCurrentTime(&now);
<<<<<<< HEAD
    auto parse_result = ParseInt<int>(args[2], 10);
    if (!parse_result) {
      return Status(Status::RedisParseErr, errValueNotInterger);
=======
    try {
      seconds_ = std::stoi(args[2]);
      if (seconds_ >= INT32_MAX - now) {
        return Status(Status::RedisParseErr, "the expire time was overflow");
      }
      seconds_ += now;
    } catch (std::exception &e) {
      return Status(Status::RedisParseErr, errValueNotInteger);
>>>>>>> b91c6e88
    }
    seconds_ = *parse_result;
    if (seconds_ >= INT32_MAX - now) {
      return Status(Status::RedisParseErr, "the expire time was overflow");
    }
    seconds_ += now;
    return Commander::Parse(args);
  }

  Status Execute(Server *svr, Connection *conn, std::string *output) override {
    Redis::Database redis(svr->storage_, conn->GetNamespace());
    rocksdb::Status s = redis.Expire(args_[1], seconds_);
    if (s.ok()) {
      *output = Redis::Integer(1);
    } else {
      *output = Redis::Integer(0);
    }
    return Status::OK();
  }

 private:
  int seconds_ = 0;
};

class CommandPExpire : public Commander {
 public:
  Status Parse(const std::vector<std::string> &args) override {
    int64_t now;
    rocksdb::Env::Default()->GetCurrentTime(&now);
    auto ttl_ms = ParseInt<int64_t>(args[2], 10);
    if (!ttl_ms) {
      return Status(Status::RedisParseErr, errValueNotInteger);
    }
    if (*ttl_ms > 0 && *ttl_ms < 1000) {
      seconds_ = 1;
    } else {
      seconds_ = *ttl_ms / 1000;
      if (seconds_ >= INT32_MAX - now) {
        return Status(Status::RedisParseErr, "the expire time was overflow");
      }
    }
    seconds_ += now;
    return Commander::Parse(args);
  }

  Status Execute(Server *svr, Connection *conn, std::string *output) override {
    Redis::Database redis(svr->storage_, conn->GetNamespace());
    rocksdb::Status s = redis.Expire(args_[1], seconds_);
    if (s.ok()) {
      *output = Redis::Integer(1);
    } else {
      *output = Redis::Integer(0);
    }
    return Status::OK();
  }

 private:
  int seconds_ = 0;
};

class CommandExpireAt : public Commander {
 public:
  Status Parse(const std::vector<std::string> &args) override {
<<<<<<< HEAD
    auto parse_result = ParseInt<int64_t>(args[2], 10);
    if (!parse_result) {
      return Status(Status::RedisParseErr, errValueNotInterger);
=======
    try {
      timestamp_ = std::stoi(args[2]);
      if (timestamp_ >= INT32_MAX) {
        return Status(Status::RedisParseErr, "the expire time was overflow");
      }
    } catch (std::exception &e) {
      return Status(Status::RedisParseErr, errValueNotInteger);
>>>>>>> b91c6e88
    }
    if (*parse_result >= INT32_MAX) {
      return Status(Status::RedisParseErr, "the expire time was overflow");
    }
    timestamp_ = *parse_result;
    return Commander::Parse(args);
  }
  Status Execute(Server *svr, Connection *conn, std::string *output) override {
    Redis::Database redis(svr->storage_, conn->GetNamespace());
    rocksdb::Status s = redis.Expire(args_[1], timestamp_);
    if (s.ok()) {
      *output = Redis::Integer(1);
    } else {
      *output = Redis::Integer(0);
    }
    return Status::OK();
  }

 private:
  int timestamp_ = 0;
};

class CommandPExpireAt : public Commander {
 public:
  Status Parse(const std::vector<std::string> &args) override {
    auto parse_result = ParseInt<int64_t>(args[2], 10);
    if (!parse_result) {
      return Status(Status::RedisParseErr, errValueNotInteger);
    }
    if (*parse_result/1000 >= INT32_MAX) {
      return Status(Status::RedisParseErr, "the expire time was overflow");
    }
    timestamp_ = static_cast<int>(*parse_result/1000);
    return Commander::Parse(args);
  }
  Status Execute(Server *svr, Connection *conn, std::string *output) override {
    Redis::Database redis(svr->storage_, conn->GetNamespace());
    rocksdb::Status s = redis.Expire(args_[1], timestamp_);
    if (s.ok()) {
      *output = Redis::Integer(1);
    } else {
      *output = Redis::Integer(0);
    }
    return Status::OK();
  }

 private:
  int timestamp_ = 0;
};

class CommandPersist : public Commander {
 public:
  Status Execute(Server *svr, Connection *conn, std::string *output) override {
    int ttl;
    Redis::Database redis(svr->storage_, conn->GetNamespace());
    rocksdb::Status s = redis.TTL(args_[1], &ttl);
    if (!s.ok()) return Status(Status::RedisExecErr, s.ToString());
    if (ttl == -1 || ttl == -2) {
      *output = Redis::Integer(0);
      return Status::OK();
    }
    s = redis.Expire(args_[1], 0);
    if (!s.ok()) return Status(Status::RedisExecErr, s.ToString());
    *output = Redis::Integer(1);
    return Status::OK();
  }
};

class CommandHGet : public Commander {
 public:
  Status Execute(Server *svr, Connection *conn, std::string *output) override {
    Redis::Hash hash_db(svr->storage_, conn->GetNamespace());
    std::string value;
    rocksdb::Status s = hash_db.Get(args_[1], args_[2], &value);
    if (!s.ok() && !s.IsNotFound()) {
      return Status(Status::RedisExecErr, s.ToString());
    }
    *output = s.IsNotFound() ? Redis::NilString() : Redis::BulkString(value);
    return Status::OK();
  }
};

class CommandHSetNX : public Commander {
 public:
  Status Execute(Server *svr, Connection *conn, std::string *output) override {
    int ret;
    Redis::Hash hash_db(svr->storage_, conn->GetNamespace());
    rocksdb::Status s = hash_db.SetNX(args_[1], args_[2], args_[3], &ret);
    if (!s.ok()) {
      return Status(Status::RedisExecErr, s.ToString());
    }
    *output = Redis::Integer(ret);
    return Status::OK();
  }
};

class CommandHStrlen : public Commander {
 public:
  Status Execute(Server *svr, Connection *conn, std::string *output) override {
    Redis::Hash hash_db(svr->storage_, conn->GetNamespace());
    std::string value;
    rocksdb::Status s = hash_db.Get(args_[1], args_[2], &value);
    if (!s.ok() && !s.IsNotFound()) {
      return Status(Status::RedisExecErr, s.ToString());
    }
    *output = Redis::Integer(static_cast<int>(value.size()));
    return Status::OK();
  }
};

class CommandHDel : public Commander {
 public:
  Status Execute(Server *svr, Connection *conn, std::string *output) override {
    int ret;
    Redis::Hash hash_db(svr->storage_, conn->GetNamespace());
    std::vector<Slice> fields;
    for (unsigned int i = 2; i < args_.size(); i++) {
      fields.emplace_back(Slice(args_[i]));
    }
    rocksdb::Status s = hash_db.Delete(args_[1], fields, &ret);
    if (!s.ok()) {
      return Status(Status::RedisExecErr, s.ToString());
    }
    *output = Redis::Integer(ret);
    return Status::OK();
  }
};

class CommandHExists : public Commander {
 public:
  Status Execute(Server *svr, Connection *conn, std::string *output) override {
    Redis::Hash hash_db(svr->storage_, conn->GetNamespace());
    std::string value;
    rocksdb::Status s = hash_db.Get(args_[1], args_[2], &value);
    if (!s.ok() && !s.IsNotFound()) {
      return Status(Status::RedisExecErr, s.ToString());
    }
    *output = s.IsNotFound() ? Redis::Integer(0) : Redis::Integer(1);
    return Status::OK();
  }
};

class CommandHLen : public Commander {
 public:
  Status Execute(Server *svr, Connection *conn, std::string *output) override {
    uint32_t count;
    Redis::Hash hash_db(svr->storage_, conn->GetNamespace());
    rocksdb::Status s = hash_db.Size(args_[1], &count);
    if (!s.ok() && !s.IsNotFound()) {
      return Status(Status::RedisExecErr, s.ToString());
    }
    *output = s.IsNotFound() ? Redis::Integer(0) : Redis::Integer(count);
    return Status::OK();
  }
};

class CommandHIncrBy : public Commander {
 public:
  Status Parse(const std::vector<std::string> &args) override {
    auto parse_result = ParseInt<int64_t>(args[3], 10);
    if (!parse_result) {
      return Status(Status::RedisParseErr, errValueNotInteger);
    }
    increment_ = *parse_result;
    return Commander::Parse(args);
  }
  Status Execute(Server *svr, Connection *conn, std::string *output) override {
    int64_t ret;
    Redis::Hash hash_db(svr->storage_, conn->GetNamespace());
    rocksdb::Status s = hash_db.IncrBy(args_[1], args_[2], increment_, &ret);
    if (!s.ok()) {
      return Status(Status::RedisExecErr, s.ToString());
    }
    *output = Redis::Integer(ret);
    return Status::OK();
  }

 private:
  int64_t increment_ = 0;
};

class CommandHIncrByFloat : public Commander {
 public:
  Status Parse(const std::vector<std::string> &args) override {
    try {
      increment_ = std::stod(args[3]);
    } catch (std::exception &e) {
      return Status(Status::RedisParseErr, errValueNotInteger);
    }
    return Commander::Parse(args);
  }
  Status Execute(Server *svr, Connection *conn, std::string *output) override {
    double ret;
    Redis::Hash hash_db(svr->storage_, conn->GetNamespace());
    rocksdb::Status s = hash_db.IncrByFloat(args_[1], args_[2], increment_, &ret);
    if (!s.ok()) {
      return Status(Status::RedisExecErr, s.ToString());
    }
    *output = Redis::BulkString(Util::Float2String(ret));
    return Status::OK();
  }

 private:
  double increment_ = 0;
};

class CommandHMGet : public Commander {
 public:
  Status Execute(Server *svr, Connection *conn, std::string *output) override {
    Redis::Hash hash_db(svr->storage_, conn->GetNamespace());
    std::vector<Slice> fields;
    for (unsigned int i = 2; i < args_.size(); i++) {
      fields.emplace_back(Slice(args_[i]));
    }
    std::vector<std::string> values;
    std::vector<rocksdb::Status> statuses;
    rocksdb::Status s = hash_db.MGet(args_[1], fields, &values, &statuses);
    if (!s.ok() && !s.IsNotFound()) {
      return Status(Status::RedisExecErr, s.ToString());
    }
    if (s.IsNotFound()) {
      values.resize(fields.size(), "");
      *output = Redis::MultiBulkString(values);
    } else {
      *output = Redis::MultiBulkString(values, statuses);
    }
    return Status::OK();
  }
};

class CommandHMSet : public Commander {
 public:
  Status Parse(const std::vector<std::string> &args) override {
    if (args.size() % 2 != 0) {
      return Status(Status::RedisParseErr, errWrongNumOfArguments);
    }
    return Commander::Parse(args);
  }
  Status Execute(Server *svr, Connection *conn, std::string *output) override {
    int ret;
    Redis::Hash hash_db(svr->storage_, conn->GetNamespace());
    std::vector<FieldValue> field_values;
    for (unsigned int i = 2; i < args_.size(); i += 2) {
      field_values.emplace_back(FieldValue{args_[i], args_[i + 1]});
    }
    rocksdb::Status s = hash_db.MSet(args_[1], field_values, false, &ret);
    if (!s.ok()) {
      return Status(Status::RedisExecErr, s.ToString());
    }
    if (GetAttributes()->name == "hset") {
      *output = Redis::Integer(ret);
    } else {
      *output = Redis::SimpleString("OK");
    }
    return Status::OK();
  }
};

class CommandHKeys : public Commander {
 public:
  Status Execute(Server *svr, Connection *conn, std::string *output) override {
    Redis::Hash hash_db(svr->storage_, conn->GetNamespace());
    std::vector<FieldValue> field_values;
    rocksdb::Status s = hash_db.GetAll(args_[1], &field_values, HashFetchType::kOnlyKey);
    if (!s.ok()) {
      return Status(Status::RedisExecErr, s.ToString());
    }
    std::vector<std::string> keys;
    for (const auto &fv : field_values) {
      keys.emplace_back(fv.field);
    }
    *output = Redis::MultiBulkString(keys);
    return Status::OK();
  }
};

class CommandHVals : public Commander {
 public:
  Status Execute(Server *svr, Connection *conn, std::string *output) override {
    Redis::Hash hash_db(svr->storage_, conn->GetNamespace());
    std::vector<FieldValue> field_values;
    rocksdb::Status s = hash_db.GetAll(args_[1], &field_values, HashFetchType::kOnlyValue);
    if (!s.ok()) {
      return Status(Status::RedisExecErr, s.ToString());
    }
    std::vector<std::string> values;
    for (const auto &p : field_values) {
      values.emplace_back(p.value);
    }
    *output = MultiBulkString(values);
    return Status::OK();
  }
};

class CommandHGetAll : public Commander {
 public:
  Status Execute(Server *svr, Connection *conn, std::string *output) override {
    Redis::Hash hash_db(svr->storage_, conn->GetNamespace());
    std::vector<FieldValue> field_values;
    rocksdb::Status s = hash_db.GetAll(args_[1], &field_values);
    if (!s.ok()) {
      return Status(Status::RedisExecErr, s.ToString());
    }
    std::vector<std::string> kv_pairs;
    for (const auto &p : field_values) {
      kv_pairs.emplace_back(p.field);
      kv_pairs.emplace_back(p.value);
    }
    *output = MultiBulkString(kv_pairs);
    return Status::OK();
  }
};

class CommandHRange : public Commander {
 public:
  Status Parse(const std::vector<std::string> &args) override {
    if (args.size() != 6 && args.size() != 4) {
      return Status(Status::RedisParseErr, errWrongNumOfArguments);
    }
    if (args.size() == 6 && Util::ToLower(args[4]) != "limit") {
      return Status(Status::RedisInvalidCmd, errInvalidSyntax);
    }
    if (args.size() == 6) {
      auto parse_result = ParseInt<int64_t>(args_[5], 10);
      if (!parse_result)return Status(Status::RedisParseErr, errValueNotInteger);
      limit_ = *parse_result;
    }
    return Commander::Parse(args);
  }
  Status Execute(Server *svr, Connection *conn, std::string *output) override {
    Redis::Hash hash_db(svr->storage_, conn->GetNamespace());
    std::vector<FieldValue> field_values;
    rocksdb::Status s = hash_db.Range(args_[1], args_[2], args_[3], limit_, &field_values);
    if (!s.ok()) {
      return Status(Status::RedisExecErr, s.ToString());
    }
    std::vector<std::string> kv_pairs;
    for (const auto &p : field_values) {
      kv_pairs.emplace_back(p.field);
      kv_pairs.emplace_back(p.value);
    }
    *output = MultiBulkString(kv_pairs);
    return Status::OK();
  }

 private:
  int64_t limit_ = LONG_MAX;
};

class CommandPush : public Commander {
 public:
  CommandPush(bool create_if_missing, bool left) {
    left_ = left;
    create_if_missing_ = create_if_missing;
  }
  Status Execute(Server *svr, Connection *conn, std::string *output) override {
    Redis::List list_db(svr->storage_, conn->GetNamespace());
    std::vector<Slice> elems;
    for (unsigned int i = 2; i < args_.size(); i++) {
      elems.emplace_back(args_[i]);
    }
    int ret;
    rocksdb::Status s;
    if (create_if_missing_) {
      s = list_db.Push(args_[1], elems, left_, &ret);
    } else {
      s = list_db.PushX(args_[1], elems, left_, &ret);
    }
    if (!s.ok()) {
      return Status(Status::RedisExecErr, s.ToString());
    }

    svr->WakeupBlockingConns(args_[1], elems.size());

    *output = Redis::Integer(ret);
    return Status::OK();
  }

 private:
  bool left_;
  bool create_if_missing_;
};

class CommandLPush : public CommandPush {
 public:
  CommandLPush() : CommandPush(true, true) {}
};

class CommandRPush : public CommandPush {
 public:
  CommandRPush() : CommandPush(true, false) {}
};

class CommandLPushX : public CommandPush {
 public:
  CommandLPushX() : CommandPush(false, true) {}
};

class CommandRPushX : public CommandPush {
 public:
  CommandRPushX() : CommandPush(false, false) {}
};

class CommandPop : public Commander {
 public:
  explicit CommandPop(bool left) { left_ = left; }
  Status Parse(const std::vector<std::string> &args) override {
    if (args.size() > 3) {
      return Status(Status::RedisParseErr, errWrongNumOfArguments);
    }
    if (args.size() == 2) {
      return Status::OK();
    }
    auto v = ParseInt<int32_t>(args[2], 10);
    if (!v) {
      return Status(Status::RedisParseErr, errValueNotInteger);
    }
    if (*v < 0) {
      return Status(Status::RedisParseErr, errValueMustBePositive);
    }
    count_ = *v;
    with_count_ = true;
    return Status::OK();
  }

  Status Execute(Server *svr, Connection *conn, std::string *output) override {
    Redis::List list_db(svr->storage_, conn->GetNamespace());
    if (with_count_) {
      std::vector<std::string> elems;
      rocksdb::Status s = list_db.PopMulti(args_[1], left_, count_, &elems);
      if (!s.ok() && !s.IsNotFound()) {
        return Status(Status::RedisExecErr, s.ToString());
      }
      if (s.IsNotFound()) {
        *output = Redis::MultiLen(-1);
      } else {
        *output = Redis::MultiBulkString(elems);
      }
    } else {
      std::string elem;
      rocksdb::Status s = list_db.Pop(args_[1], left_, &elem);
      if (!s.ok() && !s.IsNotFound()) {
        return Status(Status::RedisExecErr, s.ToString());
      }
      if (s.IsNotFound()) {
        *output = Redis::NilString();
      } else {
        *output = Redis::BulkString(elem);
      }
    }

    return Status::OK();
  }

 private:
  bool left_;
  bool with_count_ = false;
  uint32_t count_ = 1;
};

class CommandLPop : public CommandPop {
 public:
  CommandLPop() : CommandPop(true) {}
};

class CommandRPop : public CommandPop {
 public:
  CommandRPop() : CommandPop(false) {}
};

class CommandBPop : public Commander {
 public:
  explicit CommandBPop(bool left) { left_ = left; }
  ~CommandBPop() {
    if (timer_ != nullptr) {
      event_free(timer_);
      timer_ = nullptr;
    }
  }

  Status Parse(const std::vector<std::string> &args) override {
    auto parse_result = ParseInt<int>(args[args.size() - 1], 10);
    if (!parse_result) {
      return Status(Status::RedisParseErr, "timeout is not an integer or out of range");
    }
    timeout_ = *parse_result;
    if (timeout_ < 0) {
      return Status(Status::RedisParseErr, "timeout should not be negative");
    }
    keys_ = std::vector<std::string>(args.begin() + 1, args.end() - 1);
    return Commander::Parse(args);
  }

  Status Execute(Server *svr, Connection *conn, std::string *output) override {
    svr_ = svr;
    conn_ = conn;

    auto bev = conn->GetBufferEvent();
    auto s = TryPopFromList();
    if (s.ok() || !s.IsNotFound()) {
      return Status::OK();  // error has already output in TryPopFromList
    }

    if (conn->IsInExec()) {
      *output = Redis::MultiLen(-1);
      return Status::OK();  // No blocking in mult-exec
    }

    for (const auto &key : keys_) {
      svr_->AddBlockingKey(key, conn_);
    }
    bufferevent_setcb(bev, nullptr, WriteCB, EventCB, this);
    if (timeout_) {
      timer_ = evtimer_new(bufferevent_get_base(bev), TimerCB, this);
      timeval tm = {timeout_, 0};
      evtimer_add(timer_, &tm);
    }
    return Status(Status::BlockingCmd);
  }

  rocksdb::Status TryPopFromList() {
    Redis::List list_db(svr_->storage_, conn_->GetNamespace());
    std::string elem;
    const std::string* last_key_ptr = nullptr;
    rocksdb::Status s;
    for (const auto &key : keys_) {
      last_key_ptr = &key;
      s = list_db.Pop(key, left_, &elem);
      if (s.ok() || !s.IsNotFound()) {
        break;
      }
    }
    if (s.ok()) {
      if (last_key_ptr == nullptr) {
        conn_->Reply(Redis::MultiBulkString({"", std::move(elem)}));
      } else {
        conn_->Reply(Redis::MultiBulkString({*last_key_ptr, std::move(elem)}));
      }
    } else if (!s.IsNotFound()) {
      conn_->Reply(Redis::Error("ERR " + s.ToString()));
      LOG(ERROR) << "Failed to execute redis command: " << conn_->current_cmd_->GetAttributes()->name
                 << ", err: " << s.ToString();
    }
    return s;
  }

  static void WriteCB(bufferevent *bev, void *ctx) {
    auto self = reinterpret_cast<CommandBPop *>(ctx);
    auto s = self->TryPopFromList();
    if (s.IsNotFound()) {
      // The connection may be waked up but can't pop from list. For example,
      // connection A is blocking on list and connection B push a new element
      // then wake up the connection A, but this element may be token by other connection C.
      // So we need to wait for the wake event again by disabling the WRITE event.
      bufferevent_disable(bev, EV_WRITE);
      return;
    }
    if (self->timer_ != nullptr) {
      event_free(self->timer_);
      self->timer_ = nullptr;
    }
    self->unBlockingAll();
    bufferevent_setcb(bev, Redis::Connection::OnRead, Redis::Connection::OnWrite,
                      Redis::Connection::OnEvent, self->conn_);
    bufferevent_enable(bev, EV_READ);
    // We need to manually trigger the read event since we will stop processing commands
    // in connection after the blocking command, so there may have some commands to be processed.
    // Related issue: https://github.com/apache/incubator-kvrocks/issues/831
    bufferevent_trigger(bev, EV_READ, BEV_TRIG_IGNORE_WATERMARKS);
  }

  static void EventCB(bufferevent *bev, int16_t events, void *ctx) {
    auto self = static_cast<CommandBPop *>(ctx);
    if (events & (BEV_EVENT_EOF | BEV_EVENT_ERROR)) {
      if (self->timer_ != nullptr) {
        event_free(self->timer_);
        self->timer_ = nullptr;
      }
      self->unBlockingAll();
    }
    Redis::Connection::OnEvent(bev, events, self->conn_);
  }

  static void TimerCB(int, int16_t events, void *ctx) {
    auto self = reinterpret_cast<CommandBPop *>(ctx);
    self->conn_->Reply(Redis::NilString());
    event_free(self->timer_);
    self->timer_ = nullptr;
    self->unBlockingAll();
    auto bev = self->conn_->GetBufferEvent();
    bufferevent_setcb(bev, Redis::Connection::OnRead, Redis::Connection::OnWrite,
                      Redis::Connection::OnEvent, self->conn_);
    bufferevent_enable(bev, EV_READ);
  }

 private:
  bool left_ = false;
  int timeout_ = 0;  // second
  std::vector<std::string> keys_;
  Server *svr_ = nullptr;
  Connection *conn_ = nullptr;
  event *timer_ = nullptr;

  void unBlockingAll() {
    for (const auto &key : keys_) {
      svr_->UnBlockingKey(key, conn_);
    }
  }
};

class CommandBLPop : public CommandBPop {
 public:
  CommandBLPop() : CommandBPop(true) {}
};

class CommandBRPop : public CommandBPop {
 public:
  CommandBRPop() : CommandBPop(false) {}
};

class CommandLRem : public Commander {
 public:
  Status Parse(const std::vector<std::string> &args) override {
<<<<<<< HEAD
    auto parse_result = ParseInt<int>(args[2], 10);
    if (!parse_result) {
      return Status(Status::RedisParseErr, errValueNotInterger);
=======
    try {
      count_ = std::stoi(args[2]);
    } catch (std::exception &e) {
      return Status(Status::RedisParseErr, errValueNotInteger);
>>>>>>> b91c6e88
    }
    count_ = *parse_result;
    return Commander::Parse(args);
  }
  Status Execute(Server *svr, Connection *conn, std::string *output) override {
    int ret;
    Redis::List list_db(svr->storage_, conn->GetNamespace());
    rocksdb::Status s = list_db.Rem(args_[1], count_, args_[3], &ret);
    if (!s.ok() && !s.IsNotFound()) {
      return Status(Status::RedisExecErr, s.ToString());
    }
    *output = Redis::Integer(ret);
    return Status::OK();
  }

 private:
  int count_ = 0;
};

class CommandLInsert : public Commander {
 public:
  Status Parse(const std::vector<std::string> &args) override {
    if ((Util::ToLower(args[2]) == "before")) {
      before_ = true;
    } else if ((Util::ToLower(args[2]) == "after")) {
      before_ = false;
    } else {
      return Status(Status::RedisParseErr, errInvalidSyntax);
    }
    return Commander::Parse(args);
  }
  Status Execute(Server *svr, Connection *conn, std::string *output) override {
    int ret;
    Redis::List list_db(svr->storage_, conn->GetNamespace());
    rocksdb::Status s = list_db.Insert(args_[1], args_[3], args_[4], before_, &ret);
    if (!s.ok() && !s.IsNotFound()) {
      return Status(Status::RedisExecErr, s.ToString());
    }
    *output = Redis::Integer(ret);
    return Status::OK();
  }

 private:
  bool before_ = false;
};

class CommandLRange : public Commander {
 public:
  Status Parse(const std::vector<std::string> &args) override {
<<<<<<< HEAD
    auto parse_start = ParseInt<int>(args[2], 10);
    auto parse_stop = ParseInt<int>(args[3], 10);
    if (!parse_start || !parse_stop) {
      return Status(Status::RedisParseErr, errValueNotInterger);
=======
    try {
      start_ = std::stoi(args[2]);
      stop_ = std::stoi(args[3]);
    } catch (std::exception &e) {
      return Status(Status::RedisParseErr, errValueNotInteger);
>>>>>>> b91c6e88
    }
    start_ = *parse_start;
    stop_ = *parse_stop;
    return Commander::Parse(args);
  }
  Status Execute(Server *svr, Connection *conn, std::string *output) override {
    Redis::List list_db(svr->storage_, conn->GetNamespace());
    std::vector<std::string> elems;
    rocksdb::Status s = list_db.Range(args_[1], start_, stop_, &elems);
    if (!s.ok() && !s.IsNotFound()) {
      return Status(Status::RedisExecErr, s.ToString());
    }
    *output = Redis::MultiBulkString(elems, false);
    return Status::OK();
  }

 private:
  int start_ = 0, stop_ = 0;
};

class CommandLLen : public Commander {
 public:
  Status Execute(Server *svr, Connection *conn, std::string *output) override {
    Redis::List list_db(svr->storage_, conn->GetNamespace());
    uint32_t count;
    rocksdb::Status s = list_db.Size(args_[1], &count);
    if (!s.ok() && !s.IsNotFound()) {
      return Status(Status::RedisExecErr, s.ToString());
    }
    *output = Redis::Integer(count);
    return Status::OK();
  }
};

class CommandLIndex : public Commander {
 public:
  Status Parse(const std::vector<std::string> &args) override {
<<<<<<< HEAD
    auto parse_reuslt = ParseInt<int>(args[2], 10);
    if (!parse_reuslt) {
      return Status(Status::RedisParseErr, errValueNotInterger);
=======
    try {
      index_ = std::stoi(args[2]);
    } catch (std::exception &e) {
      return Status(Status::RedisParseErr, errValueNotInteger);
>>>>>>> b91c6e88
    }
    index_ = *parse_reuslt;
    return Commander::Parse(args);
  }
  Status Execute(Server *svr, Connection *conn, std::string *output) override {
    Redis::List list_db(svr->storage_, conn->GetNamespace());
    std::string elem;
    rocksdb::Status s = list_db.Index(args_[1], index_, &elem);
    if (!s.ok() && !s.IsNotFound()) {
      return Status(Status::RedisExecErr, s.ToString());
    }
    if (s.IsNotFound()) {
      *output = Redis::NilString();
    } else {
      *output = Redis::BulkString(elem);
    }
    return Status::OK();
  }

 private:
  int index_ = 0;
};

class CommandLSet : public Commander {
 public:
  Status Parse(const std::vector<std::string> &args) override {
<<<<<<< HEAD
    auto parse_reuslt = ParseInt<int>(args[2], 10);
    if (!parse_reuslt) {
      return Status(Status::RedisParseErr, errValueNotInterger);
=======
    try {
      index_ = std::stoi(args[2]);
    } catch (std::exception &e) {
      return Status(Status::RedisParseErr, errValueNotInteger);
>>>>>>> b91c6e88
    }
    index_ = *parse_reuslt;
    return Commander::Parse(args);
  }
  Status Execute(Server *svr, Connection *conn, std::string *output) override {
    Redis::List list_db(svr->storage_, conn->GetNamespace());
    rocksdb::Status s = list_db.Set(args_[1], index_, args_[3]);
    if (!s.ok()) {
      return Status(Status::RedisExecErr, s.ToString());
    }
    *output = Redis::SimpleString("OK");
    return Status::OK();
  }

 private:
  int index_ = 0;
};

class CommandLTrim : public Commander {
 public:
  Status Parse(const std::vector<std::string> &args) override {
<<<<<<< HEAD
    auto parse_start = ParseInt<int>(args[2], 10);
    auto parse_stop = ParseInt<int>(args[3], 10);
    if (!parse_start || !parse_stop) {
      return Status(Status::RedisParseErr, errValueNotInterger);
=======
    try {
      start_ = std::stoi(args[2]);
      stop_ = std::stoi(args[3]);
    } catch (std::exception &e) {
      return Status(Status::RedisParseErr, errValueNotInteger);
>>>>>>> b91c6e88
    }
    start_ = *parse_start;
    stop_ = *parse_stop;

    return Commander::Parse(args);
  }
  Status Execute(Server *svr, Connection *conn, std::string *output) override {
    Redis::List list_db(svr->storage_, conn->GetNamespace());
    rocksdb::Status s = list_db.Trim(args_[1], start_, stop_);
    if (!s.ok()) {
      return Status(Status::RedisExecErr, s.ToString());
    }
    *output = Redis::SimpleString("OK");
    return Status::OK();
  }

 private:
  int start_ = 0, stop_ = 0;
};

class CommandRPopLPUSH : public Commander {
 public:
  Status Execute(Server *svr, Connection *conn, std::string *output) override {
    Redis::List list_db(svr->storage_, conn->GetNamespace());
    std::string elem;
    rocksdb::Status s = list_db.RPopLPush(args_[1], args_[2], &elem);
    if (!s.ok() && !s.IsNotFound()) {
      return Status(Status::RedisExecErr, s.ToString());
    }
    *output = s.IsNotFound() ? Redis::NilString() : Redis::BulkString(elem);
    return Status::OK();
  }
};

class CommandLMove : public Commander {
 public:
  Status Parse(const std::vector<std::string> &args) override {
    auto arg_val = Util::ToLower(args_[3]);
    if (arg_val != "left" && arg_val != "right") {
      return Status(Status::RedisParseErr, errInvalidSyntax);
    }
    src_left_ = arg_val == "left";
    arg_val = Util::ToLower(args_[4]);
    if (arg_val != "left" && arg_val != "right") {
      return Status(Status::RedisParseErr, errInvalidSyntax);
    }
    dst_left_ = arg_val == "left";
    return Status::OK();
  }

  Status Execute(Server *svr, Connection *conn, std::string *output) override {
    Redis::List list_db(svr->storage_, conn->GetNamespace());
    std::string elem;
    auto s = list_db.LMove(args_[1], args_[2], src_left_, dst_left_, &elem);
    if (!s.ok() && !s.IsNotFound()) {
      return Status(Status::RedisExecErr, s.ToString());
    }
    *output = s.IsNotFound() ? Redis::NilString() : Redis::BulkString(elem);
    return Status::OK();
  }

 private:
  bool src_left_;
  bool dst_left_;
};

class CommandSAdd : public Commander {
 public:
  Status Execute(Server *svr, Connection *conn, std::string *output) override {
    Redis::Set set_db(svr->storage_, conn->GetNamespace());
    std::vector<Slice> members;
    for (unsigned int i = 2; i < args_.size(); i++) {
      members.emplace_back(args_[i]);
    }
    int ret;
    rocksdb::Status s = set_db.Add(args_[1], members, &ret);
    if (!s.ok()) {
      return Status(Status::RedisExecErr, s.ToString());
    }
    *output = Redis::Integer(ret);
    return Status::OK();
  }
};

class CommandSRem : public Commander {
 public:
  Status Execute(Server *svr, Connection *conn, std::string *output) override {
    Redis::Set set_db(svr->storage_, conn->GetNamespace());
    std::vector<Slice> members;
    for (unsigned int i = 2; i < args_.size(); i++) {
      members.emplace_back(args_[i]);
    }
    int ret;
    rocksdb::Status s = set_db.Remove(args_[1], members, &ret);
    if (!s.ok()) {
      return Status(Status::RedisExecErr, s.ToString());
    }
    *output = Redis::Integer(ret);
    return Status::OK();
  }
};

class CommandSCard : public Commander {
 public:
  Status Execute(Server *svr, Connection *conn, std::string *output) override {
    Redis::Set set_db(svr->storage_, conn->GetNamespace());
    int ret;
    rocksdb::Status s = set_db.Card(args_[1], &ret);
    if (!s.ok()) {
      return Status(Status::RedisExecErr, s.ToString());
    }
    *output = Redis::Integer(ret);
    return Status::OK();
  }
};

class CommandSMembers : public Commander {
 public:
  Status Execute(Server *svr, Connection *conn, std::string *output) override {
    Redis::Set set_db(svr->storage_, conn->GetNamespace());
    std::vector<std::string> members;
    rocksdb::Status s = set_db.Members(args_[1], &members);
    if (!s.ok()) {
      return Status(Status::RedisExecErr, s.ToString());
    }
    *output = Redis::MultiBulkString(members, false);
    return Status::OK();
  }
};

class CommandSIsMember : public Commander {
 public:
  Status Execute(Server *svr, Connection *conn, std::string *output) override {
    Redis::Set set_db(svr->storage_, conn->GetNamespace());
    int ret;
    rocksdb::Status s = set_db.IsMember(args_[1], args_[2], &ret);
    if (!s.ok()) {
      return Status(Status::RedisExecErr, s.ToString());
    }
    *output = Redis::Integer(ret);
    return Status::OK();
  }
};

class CommandSMIsMember : public Commander {
 public:
  Status Execute(Server *svr, Connection *conn, std::string *output) override {
    Redis::Set set_db(svr->storage_, conn->GetNamespace());
    std::vector<Slice> members;
    for (size_t i = 2; i < args_.size(); i++) {
      members.emplace_back(Slice(args_[i]));
    }

    std::vector<int> exists;
    rocksdb::Status s = set_db.MIsMember(args_[1], members, &exists);
    if (!s.ok() && !s.IsNotFound()) {
      return Status(Status::RedisExecErr, s.ToString());
    }
    if (s.IsNotFound()) {
      exists.resize(members.size(), 0);
    }
    output->append(Redis::MultiLen(exists.size()));
    for (const auto &exist : exists) {
      output->append(Redis::Integer(exist));
    }
    return Status::OK();
  }
};

class CommandSPop : public Commander {
 public:
  Status Parse(const std::vector<std::string> &args) override {
    if (args.size() == 3) {
      auto parse_result = ParseInt<int>(args[2], 10);
      if (!parse_result) {
        return Status(Status::RedisParseErr, errValueNotInterger);
      }
<<<<<<< HEAD
      count_ = *parse_result;
      with_count_ = true;
=======
    } catch (std::exception &e) {
      return Status(Status::RedisParseErr, errValueNotInteger);
>>>>>>> b91c6e88
    }
    return Commander::Parse(args);
  }
  Status Execute(Server *svr, Connection *conn, std::string *output) override {
    Redis::Set set_db(svr->storage_, conn->GetNamespace());
    std::vector<std::string> members;
    rocksdb::Status s = set_db.Take(args_[1], &members, count_, true);
    if (!s.ok()) {
      return Status(Status::RedisExecErr, s.ToString());
    }
    if (with_count_) {
        *output = Redis::MultiBulkString(members, false);
    } else {
        if (members.size() > 0) {
            *output = Redis::BulkString(members.front());
        } else {
            *output = Redis::NilString();
        }
    }
    return Status::OK();
  }

 private:
  int count_ = 1;
  bool with_count_ = false;
};

class CommandSRandMember : public Commander {
 public:
  Status Parse(const std::vector<std::string> &args) override {
    if (args.size() == 3) {
      auto parse_result = ParseInt<int>(args[2], 10);
      if (!parse_result) {
        return Status(Status::RedisParseErr, errValueNotInterger);
      }
<<<<<<< HEAD
      count_ = *parse_result;
=======
    } catch (std::exception &e) {
      return Status(Status::RedisParseErr, errValueNotInteger);
>>>>>>> b91c6e88
    }
    return Commander::Parse(args);
  }
  Status Execute(Server *svr, Connection *conn, std::string *output) override {
    Redis::Set set_db(svr->storage_, conn->GetNamespace());
    std::vector<std::string> members;
    rocksdb::Status s = set_db.Take(args_[1], &members, count_, false);
    if (!s.ok()) {
      return Status(Status::RedisExecErr, s.ToString());
    }
    *output = Redis::MultiBulkString(members, false);
    return Status::OK();
  }

 private:
  int count_ = 1;
};

class CommandSMove : public Commander {
 public:
  Status Execute(Server *svr, Connection *conn, std::string *output) override {
    Redis::Set set_db(svr->storage_, conn->GetNamespace());
    int ret;
    rocksdb::Status s = set_db.Move(args_[1], args_[2], args_[3], &ret);
    if (!s.ok()) {
      return Status(Status::RedisExecErr, s.ToString());
    }
    *output = Redis::Integer(ret);
    return Status::OK();
  }
};

class CommandSDiff : public Commander {
 public:
  Status Execute(Server *svr, Connection *conn, std::string *output) override {
    std::vector<Slice> keys;
    for (size_t i = 1; i < args_.size(); i++) {
      keys.emplace_back(args_[i]);
    }
    std::vector<std::string> members;
    Redis::Set set_db(svr->storage_, conn->GetNamespace());
    auto s = set_db.Diff(keys, &members);
    if (!s.ok()) {
      return Status(Status::RedisExecErr, s.ToString());
    }
    *output = Redis::MultiBulkString(members, false);
    return Status::OK();
  }
};

class CommandSUnion : public Commander {
 public:
  Status Execute(Server *svr, Connection *conn, std::string *output) override {
    std::vector<Slice> keys;
    for (size_t i = 1; i < args_.size(); i++) {
      keys.emplace_back(args_[i]);
    }
    std::vector<std::string> members;
    Redis::Set set_db(svr->storage_, conn->GetNamespace());
    auto s = set_db.Union(keys, &members);
    if (!s.ok()) {
      return Status(Status::RedisExecErr, s.ToString());
    }
    *output = Redis::MultiBulkString(members, false);
    return Status::OK();
  }
};

class CommandSInter : public Commander {
 public:
  Status Execute(Server *svr, Connection *conn, std::string *output) override {
    std::vector<Slice> keys;
    for (size_t i = 1; i < args_.size(); i++) {
      keys.emplace_back(args_[i]);
    }
    std::vector<std::string> members;
    Redis::Set set_db(svr->storage_, conn->GetNamespace());
    auto s = set_db.Inter(keys, &members);
    if (!s.ok()) {
      return Status(Status::RedisExecErr, s.ToString());
    }
    *output = Redis::MultiBulkString(members, false);
    return Status::OK();
  }
};

class CommandSDiffStore: public Commander {
 public:
  Status Execute(Server *svr, Connection *conn, std::string *output) override {
    int ret = 0;
    std::vector<Slice> keys;
    for (size_t i = 2; i < args_.size(); i++) {
      keys.emplace_back(args_[i]);
    }
    Redis::Set set_db(svr->storage_, conn->GetNamespace());
    auto s = set_db.DiffStore(args_[1], keys, &ret);
    if (!s.ok()) {
      return Status(Status::RedisExecErr, s.ToString());
    }
    *output = Redis::Integer(ret);
    return Status::OK();
  }
};

class CommandSUnionStore: public Commander {
 public:
  Status Execute(Server *svr, Connection *conn, std::string *output) override {
    int ret = 0;
    std::vector<Slice> keys;
    for (size_t i = 2; i < args_.size(); i++) {
      keys.emplace_back(args_[i]);
    }
    Redis::Set set_db(svr->storage_, conn->GetNamespace());
    auto s = set_db.UnionStore(args_[1], keys, &ret);
    if (!s.ok()) {
      return Status(Status::RedisExecErr, s.ToString());
    }
    *output = Redis::Integer(ret);
    return Status::OK();
  }
};

class CommandSInterStore: public Commander {
 public:
  Status Execute(Server *svr, Connection *conn, std::string *output) override {
    int ret = 0;
    std::vector<Slice> keys;
    for (size_t i = 2; i < args_.size(); i++) {
      keys.emplace_back(args_[i]);
    }
    Redis::Set set_db(svr->storage_, conn->GetNamespace());
    auto s = set_db.InterStore(args_[1], keys, &ret);
    if (!s.ok()) {
      return Status(Status::RedisExecErr, s.ToString());
    }
    *output = Redis::Integer(ret);
    return Status::OK();
  }
};

class CommandZAdd : public Commander {
 public:
  Status Parse(const std::vector<std::string> &args) override {
    if (args.size() % 2 != 0) {
      return Status(Status::RedisParseErr, errInvalidSyntax);
    }

    try {
      for (unsigned i = 2; i < args.size(); i += 2) {
        double score = std::stod(args[i]);
        if (std::isnan(score)) {
          return Status(Status::RedisParseErr, "ERR score is not a valid float");
        }
        member_scores_.emplace_back(MemberScore{args[i + 1], score});
      }
    } catch (const std::exception &e) {
      return Status(Status::RedisParseErr, "ERR value is not a valid float");
    }
    return Commander::Parse(args);
  }

  Status Execute(Server *svr, Connection *conn, std::string *output) override {
    int ret;
    Redis::ZSet zset_db(svr->storage_, conn->GetNamespace());
    rocksdb::Status s = zset_db.Add(args_[1], 0, &member_scores_, &ret);
    if (!s.ok()) {
      return Status(Status::RedisExecErr, s.ToString());
    }
    *output = Redis::Integer(ret);
    return Status::OK();
  }

 private:
  std::vector<MemberScore> member_scores_;
};

class CommandZCount : public Commander {
 public:
  Status Parse(const std::vector<std::string> &args) override {
    Status s = Redis::ZSet::ParseRangeSpec(args[2], args[3], &spec_);
    if (!s.IsOK()) {
      return Status(Status::RedisParseErr, s.Msg());
    }
    return Commander::Parse(args);
  }

  Status Execute(Server *svr, Connection *conn, std::string *output) override {
    int ret;

    Redis::ZSet zset_db(svr->storage_, conn->GetNamespace());
    rocksdb::Status s = zset_db.Count(args_[1], spec_, &ret);
    if (!s.ok()) {
      return Status(Status::RedisExecErr, s.ToString());
    }
    *output = Redis::Integer(ret);
    return Status::OK();
  }

 private:
  ZRangeSpec spec_;
};

class CommandZCard : public Commander {
 public:
  Status Execute(Server *svr, Connection *conn, std::string *output) override {
    int ret;

    Redis::ZSet zset_db(svr->storage_, conn->GetNamespace());
    rocksdb::Status s = zset_db.Card(args_[1], &ret);
    if (!s.ok() && !s.IsNotFound()) {
      return Status(Status::RedisExecErr, s.ToString());
    }
    *output = Redis::Integer(ret);
    return Status::OK();
  }
};

class CommandZIncrBy : public Commander {
 public:
  Status Parse(const std::vector<std::string> &args) override {
    try {
      incr_ = std::stod(args[2]);
    } catch (const std::exception &e) {
      return Status(Status::RedisParseErr, "value is not an double or out of range");
    }
    return Commander::Parse(args);
  }

  Status Execute(Server *svr, Connection *conn, std::string *output) override {
    double score;

    Redis::ZSet zset_db(svr->storage_, conn->GetNamespace());
    rocksdb::Status s = zset_db.IncrBy(args_[1], args_[3], incr_, &score);
    if (!s.ok()) {
      return Status(Status::RedisExecErr, s.ToString());
    }
    *output = Redis::BulkString(Util::Float2String(score));
    return Status::OK();
  }

 private:
  double incr_ = 0.0;
};

class CommandZLexCount : public Commander {
 public:
  Status Parse(const std::vector<std::string> &args) override {
    Status s = Redis::ZSet::ParseRangeLexSpec(args[2], args[3], &spec_);
    if (!s.IsOK()) {
      return Status(Status::RedisParseErr, s.Msg());
    }
    return Commander::Parse(args);
  }

  Status Execute(Server *svr, Connection *conn, std::string *output) override {
    int size;
    Redis::ZSet zset_db(svr->storage_, conn->GetNamespace());
    rocksdb::Status s = zset_db.RangeByLex(args_[1], spec_, nullptr, &size);
    if (!s.ok()) {
      return Status(Status::RedisExecErr, s.ToString());
    }
    *output = Redis::Integer(size);
    return Status::OK();
  }

 private:
  ZRangeLexSpec spec_;
};

class CommandZPop : public Commander {
 public:
  explicit CommandZPop(bool min) : min_(min) {}

  Status Parse(const std::vector<std::string> &args) override {
    if (args.size() > 2) {
<<<<<<< HEAD
      auto parse_result = ParseInt<int>(args[2], 10);
      if (!parse_result) {
        return Status(Status::RedisParseErr, errValueNotInterger);
=======
      try {
        count_ = std::stoi(args[2]);
      } catch (const std::exception &e) {
        return Status(Status::RedisParseErr, errValueNotInteger);
>>>>>>> b91c6e88
      }
      count_ = *parse_result;
    }
    return Commander::Parse(args);
  }

  Status Execute(Server *svr, Connection *conn, std::string *output) override {
    Redis::ZSet zset_db(svr->storage_, conn->GetNamespace());
    std::vector<MemberScore> memeber_scores;
    rocksdb::Status s = zset_db.Pop(args_[1], count_, min_, &memeber_scores);
    if (!s.ok()) {
      return Status(Status::RedisExecErr, s.ToString());
    }
    output->append(Redis::MultiLen(memeber_scores.size() * 2));
    for (const auto &ms : memeber_scores) {
      output->append(Redis::BulkString(ms.member));
      output->append(Redis::BulkString(Util::Float2String(ms.score)));
    }
    return Status::OK();
  }

 private:
  bool min_;
  int count_ = 1;
};

class CommandZPopMin : public CommandZPop {
 public:
  CommandZPopMin() : CommandZPop(true) {}
};

class CommandZPopMax : public CommandZPop {
 public:
  CommandZPopMax() : CommandZPop(false) {}
};

class CommandZRange : public Commander {
 public:
  explicit CommandZRange(bool reversed = false) { reversed_ = reversed; }
  Status Parse(const std::vector<std::string> &args) override {
<<<<<<< HEAD
    auto parse_start = ParseInt<int>(args[2], 10);
    auto parse_stop = ParseInt<int>(args[3], 10);
    if (!parse_start || !parse_stop) {
      return Status(Status::RedisParseErr, errValueNotInterger);
=======
    try {
      start_ = std::stoi(args[2]);
      stop_ = std::stoi(args[3]);
    } catch (const std::exception &e) {
      return Status(Status::RedisParseErr, errValueNotInteger);
>>>>>>> b91c6e88
    }
    start_ = *parse_start;
    stop_ = *parse_stop;
    if (args.size() > 4 && (Util::ToLower(args[4]) == "withscores")) {
      with_scores_ = true;
    }
    return Commander::Parse(args);
  }
  Status Execute(Server *svr, Connection *conn, std::string *output) override {
    Redis::ZSet zset_db(svr->storage_, conn->GetNamespace());
    std::vector<MemberScore> memeber_scores;
    uint8_t flags = !reversed_ ? 0 : ZSET_REVERSED;
    rocksdb::Status s =
        zset_db.Range(args_[1], start_, stop_, flags, &memeber_scores);
    if (!s.ok()) {
      return Status(Status::RedisExecErr, s.ToString());
    }
    if (!with_scores_) {
      output->append(Redis::MultiLen(memeber_scores.size()));
    } else {
      output->append(Redis::MultiLen(memeber_scores.size() * 2));
    }
    for (const auto &ms : memeber_scores) {
      output->append(Redis::BulkString(ms.member));
      if (with_scores_)
        output->append(Redis::BulkString(Util::Float2String(ms.score)));
    }
    return Status::OK();
  }

 private:
  int start_ = 0;
  int stop_ = 0;
  bool reversed_;
  bool with_scores_ = false;
};

class CommandZRevRange : public CommandZRange {
 public:
  CommandZRevRange() : CommandZRange(true) {}
};

class CommandZRangeByLex : public Commander {
 public:
  explicit CommandZRangeByLex(bool reversed = false) {
    spec_.reversed = reversed;
  }

  Status Parse(const std::vector<std::string> &args) override {
    Status s;
    if (spec_.reversed) {
      s = Redis::ZSet::ParseRangeLexSpec(args[3], args[2], &spec_);
    } else {
      s = Redis::ZSet::ParseRangeLexSpec(args[2], args[3], &spec_);
    }
    if (!s.IsOK()) {
      return Status(Status::RedisParseErr, s.Msg());
    }
    if (args.size() == 7 && Util::ToLower(args[4]) == "limit") {
      auto parse_offset = ParseInt<int>(args[5], 10);
      auto parse_count = ParseInt<int>(args[6], 10);
      if (!parse_offset || !parse_count) {
        return Status(Status::RedisParseErr, errValueNotInterger);
      }
<<<<<<< HEAD
      spec_.offset = *parse_offset;
      spec_.count = *parse_count;
=======
    } catch (const std::exception &e) {
      return Status(Status::RedisParseErr, errValueNotInteger);
>>>>>>> b91c6e88
    }
    return Commander::Parse(args);
  }

  Status Execute(Server *svr, Connection *conn, std::string *output) override {
    int size;
    Redis::ZSet zset_db(svr->storage_, conn->GetNamespace());
    std::vector<std::string> members;
    rocksdb::Status s = zset_db.RangeByLex(args_[1], spec_, &members, &size);
    if (!s.ok()) {
      return Status(Status::RedisExecErr, s.ToString());
    }
    *output = Redis::MultiBulkString(members, false);
    return Status::OK();
  }

 private:
  ZRangeLexSpec spec_;
};

class CommandZRangeByScore : public Commander {
 public:
  explicit CommandZRangeByScore(bool reversed = false) {
    spec_.reversed = reversed;
  }
  Status Parse(const std::vector<std::string> &args) override {
    Status s;
    if (spec_.reversed) {
      s = Redis::ZSet::ParseRangeSpec(args[3], args[2], &spec_);
    } else {
      s = Redis::ZSet::ParseRangeSpec(args[2], args[3], &spec_);
    }
    if (!s.IsOK()) {
      return Status(Status::RedisParseErr, s.Msg());
    }
      size_t i = 4;
      while (i < args.size()) {
        if (Util::ToLower(args[i]) == "withscores") {
          with_scores_ = true;
          i++;
        } else if (Util::ToLower(args[i]) == "limit" && i + 2 < args.size()) {
          auto parse_offset = ParseInt<int>(args[i + 1], 10);
          auto parse_count = ParseInt<int>(args[i + 2], 10);
          if (!parse_offset || !parse_count) {
            return Status(Status::RedisParseErr, errValueNotInterger);
          }
          spec_.offset = *parse_offset;
          spec_.count = *parse_count;
          i += 3;
        } else {
          return Status(Status::RedisParseErr, errInvalidSyntax);
        }
      }
<<<<<<< HEAD
=======
    } catch (const std::exception &e) {
      return Status(Status::RedisParseErr, errValueNotInteger);
    }
>>>>>>> b91c6e88
    return Commander::Parse(args);
  }

  Status Execute(Server *svr, Connection *conn, std::string *output) override {
    int size;
    Redis::ZSet zset_db(svr->storage_, conn->GetNamespace());
    std::vector<MemberScore> memeber_scores;
    rocksdb::Status s =
        zset_db.RangeByScore(args_[1], spec_, &memeber_scores, &size);
    if (!s.ok()) {
      return Status(Status::RedisExecErr, s.ToString());
    }
    if (!with_scores_) {
      output->append(Redis::MultiLen(memeber_scores.size()));
    } else {
      output->append(Redis::MultiLen(memeber_scores.size() * 2));
    }
    for (const auto &ms : memeber_scores) {
      output->append(Redis::BulkString(ms.member));
      if (with_scores_)
        output->append(Redis::BulkString(Util::Float2String(ms.score)));
    }
    return Status::OK();
  }

 private:
  ZRangeSpec spec_;
  bool with_scores_ = false;
};

class CommandZRank : public Commander {
 public:
  explicit CommandZRank(bool reversed = false)
      : reversed_(reversed) {}
  Status Execute(Server *svr, Connection *conn, std::string *output) override {
    int rank;
    Redis::ZSet zset_db(svr->storage_, conn->GetNamespace());
    rocksdb::Status s = zset_db.Rank(args_[1], args_[2], reversed_, &rank);
    if (!s.ok()) {
      return Status(Status::RedisExecErr, s.ToString());
    }
    if (rank == -1) {
      *output = Redis::NilString();
    } else {
      *output = Redis::Integer(rank);
    }
    return Status::OK();
  }

 private:
  bool reversed_;
};

class CommandZRevRank : public CommandZRank {
 public:
  CommandZRevRank() : CommandZRank(true) {}
};

class CommandZRevRangeByScore : public CommandZRangeByScore {
 public:
  CommandZRevRangeByScore() : CommandZRangeByScore(true) {}
};

class CommandZRevRangeByLex : public CommandZRangeByLex {
 public:
  CommandZRevRangeByLex() : CommandZRangeByLex(true) {}
};

class CommandZRem : public Commander {
 public:
  Status Execute(Server *svr, Connection *conn, std::string *output) override {
    int size;
    Redis::ZSet zset_db(svr->storage_, conn->GetNamespace());
    std::vector<rocksdb::Slice> members;
    for (unsigned i = 2; i < args_.size(); i++) {
      members.emplace_back(args_[i]);
    }
    rocksdb::Status s = zset_db.Remove(args_[1], members, &size);
    if (!s.ok()) {
      return Status(Status::RedisExecErr, s.ToString());
    }
    *output = Redis::Integer(size);
    return Status::OK();
  }
};

class CommandZRemRangeByRank : public Commander {
 public:
  Status Parse(const std::vector<std::string> &args) override {
<<<<<<< HEAD
    auto parse_start = ParseInt<int>(args[2], 10);
    auto parse_stop = ParseInt<int>(args[3], 10);
    if (!parse_start || !parse_stop) {
      return Status(Status::RedisParseErr, errValueNotInterger);
=======
    try {
      start_ = std::stoi(args[2]);
      stop_ = std::stoi(args[3]);
    } catch (const std::exception &e) {
      return Status(Status::RedisParseErr, errValueNotInteger);
>>>>>>> b91c6e88
    }
    start_ = *parse_start;
    stop_ = *parse_stop;
    return Commander::Parse(args);
  }

  Status Execute(Server *svr, Connection *conn, std::string *output) override {
    int ret;

    Redis::ZSet zset_db(svr->storage_, conn->GetNamespace());
    rocksdb::Status s =
        zset_db.RemoveRangeByRank(args_[1], start_, stop_, &ret);
    if (!s.ok()) {
      return Status(Status::RedisExecErr, s.ToString());
    }
    *output = Redis::Integer(ret);
    return Status::OK();
  }

 private:
  int start_ = 0;
  int stop_ = 0;
};

class CommandZRemRangeByScore : public Commander {
 public:
  Status Parse(const std::vector<std::string> &args) override {
    Status s = Redis::ZSet::ParseRangeSpec(args[2], args[3], &spec_);
    if (!s.IsOK()) {
      return Status(Status::RedisParseErr, s.Msg());
    }
    return Commander::Parse(args);
  }

  Status Execute(Server *svr, Connection *conn, std::string *output) override {
    int size;
    Redis::ZSet zset_db(svr->storage_, conn->GetNamespace());
    rocksdb::Status s = zset_db.RemoveRangeByScore(args_[1], spec_, &size);
    if (!s.ok()) {
      return Status(Status::RedisExecErr, s.ToString());
    }
    *output = Redis::Integer(size);
    return Status::OK();
  }

 private:
  ZRangeSpec spec_;
};

class CommandZRemRangeByLex : public Commander {
 public:
  Status Parse(const std::vector<std::string> &args) override {
    Status s = Redis::ZSet::ParseRangeLexSpec(args[2], args[3], &spec_);
    if (!s.IsOK()) {
      return Status(Status::RedisParseErr, s.Msg());
    }
    return Commander::Parse(args);
  }

  Status Execute(Server *svr, Connection *conn, std::string *output) override {
    int size;
    Redis::ZSet zset_db(svr->storage_, conn->GetNamespace());
    rocksdb::Status s = zset_db.RemoveRangeByLex(args_[1], spec_, &size);
    if (!s.ok()) {
      return Status(Status::RedisExecErr, s.ToString());
    }
    *output = Redis::Integer(size);
    return Status::OK();
  }

 private:
  ZRangeLexSpec spec_;
};

class CommandZScore : public Commander {
 public:
  Status Execute(Server *svr, Connection *conn, std::string *output) override {
    double score;
    Redis::ZSet zset_db(svr->storage_, conn->GetNamespace());
    rocksdb::Status s = zset_db.Score(args_[1], args_[2], &score);
    if (!s.ok() && !s.IsNotFound()) {
      return Status(Status::RedisExecErr, s.ToString());
    }
    if (s.IsNotFound()) {
      *output = Redis::NilString();
    } else {
      *output = Redis::BulkString(Util::Float2String(score));
    }
    return Status::OK();
  }
};

class CommandZMScore : public Commander {
 public:
  Status Execute(Server *svr, Connection *conn, std::string *output) override {
    Redis::ZSet zset_db(svr->storage_, conn->GetNamespace());
    std::vector<Slice> members;
    for (unsigned int i = 2; i < args_.size(); i++) {
      members.emplace_back(Slice(args_[i]));
    }
    std::map<std::string, double> mscores;
    rocksdb::Status s = zset_db.MGet(args_[1], members, &mscores);
    if (!s.ok() && !s.IsNotFound()) {
      return Status(Status::RedisExecErr, s.ToString());
    }
    std::vector<std::string> values;
    if (s.IsNotFound()) {
      values.resize(members.size(), "");
    } else {
      for (const auto &member : members) {
        auto iter = mscores.find(member.ToString());
        if (iter == mscores.end()) {
          values.emplace_back("");
        } else {
          values.emplace_back(Util::Float2String(iter->second));
        }
      }
    }
    *output = Redis::MultiBulkString(values);
    return Status::OK();
  }
};

class CommandZUnionStore : public Commander {
 public:
  Status Parse(const std::vector<std::string> &args) override {
<<<<<<< HEAD
    auto parse_result = ParseInt<int>(args[2], 10);
    if (!parse_result) {
      return Status(Status::RedisParseErr, errValueNotInterger);
=======
    try {
      numkeys_ = std::stoi(args[2]);
    } catch (const std::exception &e) {
      return Status(Status::RedisParseErr, errValueNotInteger);
>>>>>>> b91c6e88
    }
    numkeys_ = *parse_result;
    if (numkeys_ > args.size() - 3) {
      return Status(Status::RedisParseErr, errInvalidSyntax);
    }
    size_t j = 0;
    while (j < numkeys_) {
      keys_weights_.emplace_back(KeyWeight{args[j + 3], 1});
      j++;
    }
    size_t i = 3 + numkeys_;
    while (i < args.size()) {
      if (Util::ToLower(args[i]) == "aggregate" && i + 1 < args.size()) {
        if (Util::ToLower(args[i + 1]) == "sum") {
          aggregate_method_ = kAggregateSum;
        } else if (Util::ToLower(args[i + 1]) == "min") {
          aggregate_method_ = kAggregateMin;
        } else if (Util::ToLower(args[i + 1]) == "max") {
          aggregate_method_ = kAggregateMax;
        } else {
          return Status(Status::RedisParseErr, "aggregate para error");
        }
        i += 2;
      } else if (Util::ToLower(args[i]) == "weights" && i + numkeys_ < args.size()) {
        size_t j = 0;
        while (j < numkeys_) {
          try {
            keys_weights_[j].weight = std::stod(args[i + j + 1]);
          } catch (const std::exception &e) {
            return Status(Status::RedisParseErr, "weight is not an double or out of range");
          }
          if (std::isnan(keys_weights_[j].weight)) {
            return Status(Status::RedisParseErr, "weight is not an double or out of range");
          }
          j++;
        }
        i += numkeys_ + 1;
      } else {
        return Status(Status::RedisParseErr, errInvalidSyntax);
      }
    }
    return Commander::Parse(args);
  }

  Status Execute(Server *svr, Connection *conn, std::string *output) override {
    int size;
    Redis::ZSet zset_db(svr->storage_, conn->GetNamespace());
    rocksdb::Status s = zset_db.UnionStore(args_[1], keys_weights_, aggregate_method_, &size);
    if (!s.ok()) {
      return Status(Status::RedisExecErr, s.ToString());
    }
    *output = Redis::Integer(size);
    return Status::OK();
  }

 protected:
  size_t numkeys_ = 0;
  std::vector<KeyWeight> keys_weights_;
  AggregateMethod aggregate_method_ = kAggregateSum;
};

class CommandZInterStore : public CommandZUnionStore {
 public:
  CommandZInterStore() : CommandZUnionStore() {}

  Status Execute(Server *svr, Connection *conn, std::string *output) override {
    int size;
    Redis::ZSet zset_db(svr->storage_, conn->GetNamespace());
    rocksdb::Status s = zset_db.InterStore(args_[1], keys_weights_, aggregate_method_, &size);
    if (!s.ok()) {
      return Status(Status::RedisExecErr, s.ToString());
    }
    *output = Redis::Integer(size);
    return Status::OK();
  }
};

class CommandGeoBase : public Commander {
 public:
  Status ParseDistanceUnit(const std::string &param) {
    if (Util::ToLower(param) == "m") {
      distance_unit_ = kDistanceMeter;
    } else if (Util::ToLower(param) == "km") {
      distance_unit_ = kDistanceKilometers;
    } else if (Util::ToLower(param) == "ft") {
      distance_unit_ = kDistanceFeet;
    } else if (Util::ToLower(param) == "mi") {
      distance_unit_ = kDistanceMiles;
    } else {
      return Status(Status::RedisParseErr, "distance unit para error");
    }
    return Status::OK();
  }

  Status ParseLongLat(const std::string &longitude_para,
                      const std::string &latitude_para,
                      double *longitude,
                      double *latitude) {
    try {
      *longitude = std::stod(longitude_para);
      *latitude = std::stod(latitude_para);
    } catch (const std::exception &e) {
      return Status(Status::RedisParseErr, "ERR value is not a valid float");
    }
    if (*longitude < GEO_LONG_MIN || *longitude > GEO_LONG_MAX ||
        *latitude < GEO_LAT_MIN || *latitude > GEO_LAT_MAX) {
      return Status(Status::RedisParseErr, "invalid longitude,latitude pair " + longitude_para + "," + latitude_para);
    }
    return Status::OK();
  }

  double GetDistanceByUnit(double distance) {
    return distance / GetUnitConversion();
  }

  double GetRadiusMeters(double radius) {
    return radius * GetUnitConversion();
  }

  double GetUnitConversion() {
    double conversion = 0;
    switch (distance_unit_) {
      case kDistanceMeter:conversion = 1;
        break;
      case kDistanceKilometers:conversion = 1000;
        break;
      case kDistanceFeet:conversion = 0.3048;
        break;
      case kDistanceMiles:conversion = 1609.34;
        break;
    }
    return conversion;
  }

 protected:
  DistanceUnit distance_unit_ = kDistanceMeter;
};

class CommandGeoAdd : public CommandGeoBase {
 public:
  CommandGeoAdd() : CommandGeoBase() {}
  Status Parse(const std::vector<std::string> &args) override {
    if ((args.size() - 5) % 3 != 0) {
      return Status(Status::RedisParseErr, errWrongNumOfArguments);
    }
    for (unsigned i = 2; i < args.size(); i += 3) {
      double longitude = 0, latitude = 0;
      auto s = ParseLongLat(args[i], args[i + 1], &longitude, &latitude);
      if (!s.IsOK()) return s;
      geo_points_.emplace_back(GeoPoint{longitude, latitude, args[i + 2]});
    }
    return Commander::Parse(args);
  }

  Status Execute(Server *svr, Connection *conn, std::string *output) override {
    int ret;
    Redis::Geo geo_db(svr->storage_, conn->GetNamespace());
    rocksdb::Status s = geo_db.Add(args_[1], &geo_points_, &ret);
    if (!s.ok()) {
      return Status(Status::RedisExecErr, s.ToString());
    }
    *output = Redis::Integer(ret);
    return Status::OK();
  }

 private:
  std::vector<GeoPoint> geo_points_;
};

class CommandGeoDist : public CommandGeoBase {
 public:
  CommandGeoDist() : CommandGeoBase() {}
  Status Parse(const std::vector<std::string> &args) override {
    if (args.size() == 5) {
      auto s = ParseDistanceUnit(args[4]);
      if (!s.IsOK()) return s;
    }
    return Commander::Parse(args);
  }

  Status Execute(Server *svr, Connection *conn, std::string *output) override {
    double distance;
    Redis::Geo geo_db(svr->storage_, conn->GetNamespace());
    rocksdb::Status s = geo_db.Dist(args_[1], args_[2], args_[3], &distance);
    if (!s.ok() && !s.IsNotFound()) {
      return Status(Status::RedisExecErr, s.ToString());
    }
    if (s.IsNotFound()) {
      *output = Redis::NilString();
    } else {
      *output = Redis::BulkString(Util::Float2String(GetDistanceByUnit(distance)));
    }
    return Status::OK();
  }
};

class CommandGeoHash : public Commander {
 public:
  Status Parse(const std::vector<std::string> &args) override {
    for (unsigned i = 2; i < args.size(); i++) {
      members_.emplace_back(args[i]);
    }
    return Commander::Parse(args);
  }

  Status Execute(Server *svr, Connection *conn, std::string *output) override {
    std::vector<std::string> hashes;
    Redis::Geo geo_db(svr->storage_, conn->GetNamespace());
    rocksdb::Status s = geo_db.Hash(args_[1], members_, &hashes);
    if (!s.ok()) {
      return Status(Status::RedisExecErr, s.ToString());
    }
    *output = Redis::MultiBulkString(hashes);
    return Status::OK();
  }

 private:
  std::vector<Slice> members_;
};

class CommandGeoPos : public Commander {
 public:
  Status Parse(const std::vector<std::string> &args) override {
    for (unsigned i = 2; i < args.size(); i++) {
      members_.emplace_back(args[i]);
    }
    return Commander::Parse(args);
  }

  Status Execute(Server *svr, Connection *conn, std::string *output) override {
    std::map<std::string, GeoPoint> geo_points;
    Redis::Geo geo_db(svr->storage_, conn->GetNamespace());
    rocksdb::Status s = geo_db.Pos(args_[1], members_, &geo_points);
    if (!s.ok()) {
      return Status(Status::RedisExecErr, s.ToString());
    }
    std::vector<std::string> list;
    for (const auto &member : members_) {
      auto iter = geo_points.find(member.ToString());
      if (iter == geo_points.end()) {
        list.emplace_back(Redis::NilString());
      } else {
        list.emplace_back(Redis::MultiBulkString({Util::Float2String(iter->second.longitude),
                                                  Util::Float2String(iter->second.latitude)}));
      }
    }
    *output = Redis::Array(list);
    return Status::OK();
  }

 private:
  std::vector<Slice> members_;
};

class CommandGeoRadius : public CommandGeoBase {
 public:
  CommandGeoRadius() : CommandGeoBase() {}

  Status Parse(const std::vector<std::string> &args) override {
    auto s = ParseLongLat(args[2], args[3], &longitude_, &latitude_);
    if (!s.IsOK()) return s;
    try {
      radius_ = std::stod(args[4]);
    } catch (const std::exception &e) {
      return Status(Status::RedisParseErr, "ERR value is not a valid float");
    }
    s = ParseDistanceUnit(args[5]);
    if (!s.IsOK()) return s;
    s = ParseRadiusExtraOption();
    if (!s.IsOK()) return s;
    return Commander::Parse(args);
  }

  Status ParseRadiusExtraOption(size_t i = 6) {
    while (i < args_.size()) {
      if (Util::ToLower(args_[i]) == "withcoord") {
        with_coord_ = true;
        i++;
      } else if (Util::ToLower(args_[i]) == "withdist") {
        with_dist_ = true;
        i++;
      } else if (Util::ToLower(args_[i]) == "withhash") {
        with_hash_ = true;
        i++;
      } else if (Util::ToLower(args_[i]) == "asc") {
        sort_ = kSortASC;
        i++;
      } else if (Util::ToLower(args_[i]) == "desc") {
        sort_ = kSortDESC;
        i++;
      } else if (Util::ToLower(args_[i]) == "count" && i + 1 < args_.size()) {
        auto parse_result = ParseInt<int>(args_[i + 1], 10);
        if (!parse_result) {
          return Status(Status::RedisParseErr, "ERR count is not a valid int");
        }
        count_ = *parse_result;
        i += 2;
      } else if (attributes_->is_write()
          && (Util::ToLower(args_[i]) == "store" || Util::ToLower(args_[i]) == "storedist")
          && i + 1 < args_.size()) {
        store_key_ = args_[i + 1];
        if (Util::ToLower(args_[i]) == "storedist") {
          store_distance_ = true;
        }
        i += 2;
      } else {
        return Status(Status::RedisParseErr, errInvalidSyntax);
      }
    }
    /* Trap options not compatible with STORE and STOREDIST. */
    if (!store_key_.empty() && (with_dist_ || with_hash_ || with_coord_)) {
      return Status(Status::RedisParseErr,
                    "STORE option in GEORADIUS is not compatible with WITHDIST, WITHHASH and WITHCOORDS options");
    }
    /* COUNT without ordering does not make much sense, force ASC
     * ordering if COUNT was specified but no sorting was requested.
     * */
    if (count_ != 0 && sort_ == kSortNone) {
      sort_ = kSortASC;
    }
    return Status::OK();
  }

  Status Execute(Server *svr, Connection *conn, std::string *output) override {
    std::vector<GeoPoint> geo_points;
    Redis::Geo geo_db(svr->storage_, conn->GetNamespace());
    rocksdb::Status s = geo_db.Radius(args_[1], longitude_, latitude_, GetRadiusMeters(radius_),
                                      count_,
                                      sort_,
                                      store_key_,
                                      store_distance_, GetUnitConversion(), &geo_points);
    if (!s.ok()) {
      return Status(Status::RedisExecErr, s.ToString());
    }
    *output = GenerateOutput(geo_points);
    return Status::OK();
  }

  std::string GenerateOutput(const std::vector<GeoPoint> &geo_points) {
    int result_length = geo_points.size();
    int returned_items_count = (count_ == 0 || result_length < count_) ? result_length : count_;
    std::vector<std::string> list;
    for (int i = 0; i < returned_items_count; i++) {
      auto geo_point = geo_points[i];
      if (!with_coord_ && !with_hash_ && !with_dist_) {
        list.emplace_back(Redis::BulkString(geo_point.member));
      } else {
        std::vector<std::string> one;
        one.emplace_back(Redis::BulkString(geo_point.member));
        if (with_dist_) {
          one.emplace_back(Redis::BulkString(Util::Float2String(GetDistanceByUnit(geo_point.dist))));
        }
        if (with_hash_) {
          one.emplace_back(Redis::BulkString(Util::Float2String(geo_point.score)));
        }
        if (with_coord_) {
          one.emplace_back(Redis::MultiBulkString({Util::Float2String(geo_point.longitude),
                                                   Util::Float2String(geo_point.latitude)}));
        }
        list.emplace_back(Redis::Array(one));
      }
    }
    return Redis::Array(list);
  }

 protected:
  double radius_ = 0;
  bool with_coord_ = false;
  bool with_dist_ = false;
  bool with_hash_ = false;
  int count_ = 0;
  DistanceSort sort_ = kSortNone;
  std::string store_key_;
  bool store_distance_ = false;

 private:
  double longitude_ = 0;
  double latitude_ = 0;
};

class CommandGeoRadiusByMember : public CommandGeoRadius {
 public:
  CommandGeoRadiusByMember() : CommandGeoRadius() {}

  Status Parse(const std::vector<std::string> &args) override {
    try {
      radius_ = std::stod(args[3]);
    } catch (const std::exception &e) {
      return Status(Status::RedisParseErr, "ERR value is not a valid float");
    }
    auto s = ParseDistanceUnit(args[4]);
    if (!s.IsOK()) return s;
    s = ParseRadiusExtraOption(5);
    if (!s.IsOK()) return s;
    return Commander::Parse(args);
  }

  Status Execute(Server *svr, Connection *conn, std::string *output) override {
    std::vector<GeoPoint> geo_points;
    Redis::Geo geo_db(svr->storage_, conn->GetNamespace());
    rocksdb::Status s = geo_db.RadiusByMember(args_[1], args_[2], GetRadiusMeters(radius_),
                                              count_,
                                              sort_,
                                              store_key_,
                                              store_distance_, GetUnitConversion(), &geo_points);
    if (!s.ok()) {
      return Status(Status::RedisExecErr, s.ToString());
    }
    *output = GenerateOutput(geo_points);
    return Status::OK();
  }
};

class CommandGeoRadiusReadonly : public CommandGeoRadius {
 public:
  CommandGeoRadiusReadonly() : CommandGeoRadius() {}
};

class CommandGeoRadiusByMemberReadonly : public CommandGeoRadiusByMember {
 public:
  CommandGeoRadiusByMemberReadonly() : CommandGeoRadiusByMember() {}
};

class CommandSortedintAdd : public Commander {
 public:
  Status Parse(const std::vector<std::string> &args) override {
    for (unsigned i = 2; i < args.size(); i++) {
      auto parse_result = ParseInt<uint64_t>(args[i], 10);
      if (!parse_result) {
        return Status(Status::RedisParseErr, errValueNotInterger);
      }
<<<<<<< HEAD
      ids_.emplace_back(*parse_result);
=======
    } catch (const std::exception &e) {
      return Status(Status::RedisParseErr, errValueNotInteger);
>>>>>>> b91c6e88
    }
    return Commander::Parse(args);
  }

  Status Execute(Server *svr, Connection *conn, std::string *output) override {
    Redis::Sortedint sortedint_db(svr->storage_, conn->GetNamespace());
    int ret;
    rocksdb::Status s = sortedint_db.Add(args_[1], ids_, &ret);
    if (!s.ok()) {
      return Status(Status::RedisExecErr, s.ToString());
    }
    *output = Redis::Integer(ret);
    return Status::OK();
  }

 private:
  std::vector<uint64_t> ids_;
};

class CommandSortedintRem : public Commander {
 public:
  Status Parse(const std::vector<std::string> &args) override {
    for (unsigned i = 2; i < args.size(); i++) {
      auto parse_result = ParseInt<uint64_t>(args[i], 10);
      if (!parse_result) {
        return Status(Status::RedisParseErr, errValueNotInterger);
      }
<<<<<<< HEAD
      ids_.emplace_back(*parse_result);
=======
    } catch (const std::exception &e) {
      return Status(Status::RedisParseErr, errValueNotInteger);
>>>>>>> b91c6e88
    }
    return Commander::Parse(args);
  }

  Status Execute(Server *svr, Connection *conn, std::string *output) override {
    Redis::Sortedint sortedint_db(svr->storage_, conn->GetNamespace());
    int ret;
    rocksdb::Status s = sortedint_db.Remove(args_[1], ids_, &ret);
    if (!s.ok()) {
      return Status(Status::RedisExecErr, s.ToString());
    }
    *output = Redis::Integer(ret);
    return Status::OK();
  }

 private:
  std::vector<uint64_t> ids_;
};

class CommandSortedintCard : public Commander {
 public:
  Status Execute(Server *svr, Connection *conn, std::string *output) override {
    Redis::Sortedint sortedint_db(svr->storage_, conn->GetNamespace());
    int ret;
    rocksdb::Status s = sortedint_db.Card(args_[1], &ret);
    if (!s.ok()) {
      return Status(Status::RedisExecErr, s.ToString());
    }
    *output = Redis::Integer(ret);
    return Status::OK();
  }
};

class CommandSortedintExists : public Commander {
 public:
  Status Execute(Server *svr, Connection *conn, std::string *output) override {
    Redis::Sortedint sortedint_db(svr->storage_, conn->GetNamespace());
    std::vector<uint64_t> ids;
    for (unsigned int i = 2; i < args_.size(); i++) {
      auto parse_result = ParseInt<uint64_t>(args_[i], 10);
      if (!parse_result) {
        Status(Status::RedisParseErr, errValueNotInterger);
      }
<<<<<<< HEAD
      ids.emplace_back(*parse_result);
=======
    } catch (const std::exception &e) {
      return Status(Status::RedisParseErr, errValueNotInteger);
>>>>>>> b91c6e88
    }

    std::vector<int> exists;
    rocksdb::Status s = sortedint_db.MExist(args_[1], ids, &exists);
    if (!s.ok() && !s.IsNotFound()) {
      return Status(Status::RedisExecErr, s.ToString());
    }
    if (s.IsNotFound()) {
      exists.resize(ids.size(), 0);
    }
    output->append(Redis::MultiLen(exists.size()));
    for (const auto &exist : exists) {
      output->append(Redis::Integer(exist));
    }
    return Status::OK();
  }
};

class CommandSortedintRange : public Commander {
 public:
  explicit CommandSortedintRange(bool reversed = false) {
    reversed_ = reversed;
  }

  Status Parse(const std::vector<std::string> &args) override {
    auto parse_offset = ParseInt<uint64_t>(args[2], 10);
    auto parse_limit = ParseInt<uint64_t>(args[3], 10);
    if (!parse_offset || !parse_limit) {
      Status(Status::RedisParseErr, errValueNotInterger);
    }
    offset_ = *parse_offset;
    limit_ = *parse_limit;
    if (args.size() == 6) {
      if (Util::ToLower(args[4]) != "cursor") {
        return Status(Status::RedisParseErr, errInvalidSyntax);
      }
<<<<<<< HEAD
      auto parse_result = ParseInt<uint64_t>(args[5], 10);
      if (!parse_result) {
        return Status(Status::RedisParseErr, errValueNotInterger);
      }
      cursor_id_ = *parse_result;
=======
    } catch (const std::exception &e) {
      return Status(Status::RedisParseErr, errValueNotInteger);
>>>>>>> b91c6e88
    }
    return Commander::Parse(args);
  }

  Status Execute(Server *svr, Connection *conn, std::string *output) override {
    Redis::Sortedint sortedint_db(svr->storage_, conn->GetNamespace());
    std::vector<uint64_t> ids;
    rocksdb::Status s = sortedint_db.Range(args_[1], cursor_id_, offset_, limit_, reversed_, &ids);
    if (!s.ok()) {
      return Status(Status::RedisExecErr, s.ToString());
    }
    output->append(Redis::MultiLen(ids.size()));
    for (const auto id : ids) {
      output->append(Redis::BulkString(std::to_string(id)));
    }
    return Status::OK();
  }

 private:
  uint64_t cursor_id_ = 0;
  uint64_t offset_ = 0;
  uint64_t limit_ = 20;
  bool reversed_ = false;
};

class CommandSortedintRevRange : public CommandSortedintRange {
 public:
  CommandSortedintRevRange() : CommandSortedintRange(true) {}
};

class CommandSortedintRangeByValue : public Commander {
 public:
  explicit CommandSortedintRangeByValue(bool reversed = false) {
    spec_.reversed = reversed;
  }

  Status Parse(const std::vector<std::string> &args) override {
    Status s;
    if (spec_.reversed) {
      s = Redis::Sortedint::ParseRangeSpec(args[3], args[2], &spec_);
    } else {
      s = Redis::Sortedint::ParseRangeSpec(args[2], args[3], &spec_);
    }
    if (!s.IsOK()) {
      return Status(Status::RedisParseErr, s.Msg());
    }
    if (args.size() == 7) {
      if (Util::ToLower(args[4]) != "limit") {
        return Status(Status::RedisParseErr, errInvalidSyntax);
      }
<<<<<<< HEAD
      auto parse_offset = ParseInt<int>(args[5], 10);
      auto parse_count = ParseInt<int>(args[6], 10);
      if (!parse_offset || !parse_count) {
        return Status(Status::RedisParseErr, errValueNotInterger);
=======
      try {
        spec_.offset = std::stoi(args[5]);
        spec_.count = std::stoi(args[6]);
      } catch (const std::exception &e) {
        return Status(Status::RedisParseErr, errValueNotInteger);
>>>>>>> b91c6e88
      }
      spec_.offset = *parse_offset;
      spec_.count = *parse_count;
    }
    return Commander::Parse(args);
  }

  Status Execute(Server *svr, Connection *conn, std::string *output) override {
    Redis::Sortedint sortedint_db(svr->storage_, conn->GetNamespace());
    std::vector<uint64_t> ids;
    int size;
    rocksdb::Status s = sortedint_db.RangeByValue(args_[1], spec_, &ids, &size);
    if (!s.ok()) {
      return Status(Status::RedisExecErr, s.ToString());
    }
    output->append(Redis::MultiLen(ids.size()));
    for (const auto id : ids) {
      output->append(Redis::BulkString(std::to_string(id)));
    }
    return Status::OK();
  }

 private:
  SortedintRangeSpec spec_;
};

class CommandSortedintRevRangeByValue : public CommandSortedintRangeByValue {
 public:
  CommandSortedintRevRangeByValue() : CommandSortedintRangeByValue(true) {}
};

class CommandInfo : public Commander {
 public:
  Status Execute(Server *svr, Connection *conn, std::string *output) override {
    std::string section = "all";
    if (args_.size() == 2) {
      section = Util::ToLower(args_[1]);
    }
    std::string info;
    svr->GetInfo(conn->GetNamespace(), section, &info);
    *output = Redis::BulkString(info);
    return Status::OK();
  }
};

class CommandRole : public Commander {
 public:
  Status Execute(Server *svr, Connection *conn, std::string *output) override {
    svr->GetRoleInfo(output);
    return Status::OK();
  }
};

class CommandMulti : public Commander {
 public:
  Status Execute(Server *svr, Connection *conn, std::string *output) override {
    if (conn->IsFlagEnabled(Connection::kMultiExec)) {
      *output = Redis::Error("ERR MULTI calls can not be nested");
      return Status::OK();
    }
    conn->ResetMultiExec();
    // Client starts into MULTI-EXEC
    conn->EnableFlag(Connection::kMultiExec);
    *output = Redis::SimpleString("OK");
    return Status::OK();
  }
};

class CommandDiscard : public Commander {
 public:
  Status Execute(Server *svr, Connection *conn, std::string *output) override {
    if (conn->IsFlagEnabled(Connection::kMultiExec) == false) {
      *output = Redis::Error("ERR DISCARD without MULTI");
      return Status::OK();
    }
    conn->ResetMultiExec();
    *output = Redis::SimpleString("OK");

    return Status::OK();
  }
};

class CommandExec : public Commander {
 public:
  Status Execute(Server *svr, Connection *conn, std::string *output) override {
    if (conn->IsFlagEnabled(Connection::kMultiExec) == false) {
      *output = Redis::Error("ERR EXEC without MULTI");
      return Status::OK();
    }

    if (conn->IsMultiError()) {
      conn->ResetMultiExec();
      *output = Redis::Error("EXECABORT Transaction discarded");
      return Status::OK();
    }

    // Reply multi length first
    conn->Reply(Redis::MultiLen(conn->GetMultiExecCommands()->size()));
    // Execute multi-exec commands
    conn->SetInExec();
    conn->ExecuteCommands(conn->GetMultiExecCommands());
    conn->ResetMultiExec();
    return Status::OK();
  }
};

class CommandCompact : public Commander {
 public:
  Status Execute(Server *svr, Connection *conn, std::string *output) override {
    auto ns = conn->GetNamespace();
    std::string begin_key, end_key;
    if (ns != kDefaultNamespace) {
      Redis::Database redis_db(svr->storage_, conn->GetNamespace());
      std::string prefix;
      ComposeNamespaceKey(ns, "", &prefix, false);
      auto s = redis_db.FindKeyRangeWithPrefix(prefix, std::string(), &begin_key, &end_key);
      if (!s.ok()) {
        if (s.IsNotFound()) {
          *output = Redis::SimpleString("OK");
          return Status::OK();
        }
        return Status(Status::RedisExecErr, s.ToString());
      }
    }
    Status s = svr->AsyncCompactDB(begin_key, end_key);
    if (!s.IsOK()) return s;
    *output = Redis::SimpleString("OK");
    LOG(INFO) << "Commpact was triggered by manual with executed success";
    return Status::OK();
  }
};

class CommandBGSave: public Commander {
 public:
  Status Execute(Server *svr, Connection *conn, std::string *output) override {
    if (!conn->IsAdmin()) {
      *output = Redis::Error(errAdministorPermissionRequired);
      return Status::OK();
    }
    Status s = svr->AsyncBgsaveDB();
    if (!s.IsOK()) return s;
    *output = Redis::SimpleString("OK");
    LOG(INFO) << "BGSave was triggered by manual with executed success";
    return Status::OK();
  }
};

class CommandFlushBackup : public Commander {
 public:
  Status Execute(Server *svr, Connection *conn, std::string *output) override {
    if (!conn->IsAdmin()) {
      *output = Redis::Error(errAdministorPermissionRequired);
      return Status::OK();
    }
    Status s = svr->AsyncPurgeOldBackups(0, 0);
    if (!s.IsOK()) return s;
    *output = Redis::SimpleString("OK");
    LOG(INFO) << "flushbackup was triggered by manual with executed success";
    return Status::OK();
  }
};

class CommandDBSize : public Commander {
 public:
  Status Execute(Server *svr, Connection *conn, std::string *output) override {
    std::string ns = conn->GetNamespace();
    if (args_.size() == 1) {
      KeyNumStats stats;
      svr->GetLastestKeyNumStats(ns, &stats);
      *output = Redis::Integer(stats.n_key);
    } else if (args_.size() == 2 && args_[1] == "scan") {
      Status s = svr->AsyncScanDBSize(ns);
      if (s.IsOK()) {
        *output = Redis::SimpleString("OK");
      } else {
        *output = Redis::Error(s.Msg());
      }
    } else {
      *output = Redis::Error("DBSIZE subcommand only supports scan");
    }
    return Status::OK();
  }
};

class CommandPublish : public Commander {
 public:
  // mark is_write as false here because slave should be able to execute publish command
  Status Execute(Server *svr, Connection *conn, std::string *output) override {
    if (!svr->IsSlave()) {
      // Compromise: can't replicate message to sub-replicas in a cascading-like structure.
      // Replication is rely on wal seq, increase the seq on slave will break the replication, hence the compromise
      Redis::PubSub pubsub_db(svr->storage_);
      auto s = pubsub_db.Publish(args_[1], args_[2]);
      if (!s.ok()) {
        return Status(Status::RedisExecErr, s.ToString());
      }
    }

    int receivers = svr->PublishMessage(args_[1], args_[2]);
    *output = Redis::Integer(receivers);
    return Status::OK();
  }
};

void SubscribeCommmandReply(std::string *output, std::string name, std::string sub_name, int num) {
  output->append(Redis::MultiLen(3));
  output->append(Redis::BulkString(name));
  output->append(sub_name.empty() ? Redis::NilString() : Redis::BulkString(sub_name));
  output->append(Redis::Integer(num));
}

class CommandSubscribe : public Commander {
 public:
  Status Execute(Server *svr, Connection *conn, std::string *output) override {
    for (unsigned i = 1; i < args_.size(); i++) {
      conn->SubscribeChannel(args_[i]);
      SubscribeCommmandReply(output, "subscribe", args_[i],
                             conn->SubscriptionsCount() + conn->PSubscriptionsCount());
    }
    return Status::OK();
  }
};

class CommandUnSubscribe : public Commander {
 public:
  Status Execute(Server *svr, Connection *conn, std::string *output) override {
    if (args_.size() == 1) {
      conn->UnSubscribeAll(std::bind(SubscribeCommmandReply, output, "unsubscribe",
                                     std::placeholders::_1, std::placeholders::_2));
    } else {
      for (unsigned i = 1; i < args_.size(); i++) {
        conn->UnSubscribeChannel(args_[i]);
        SubscribeCommmandReply(output, "unsubscribe", args_[i],
                               conn->SubscriptionsCount() + conn->PSubscriptionsCount());
      }
    }
    return Status::OK();
  }
};

class CommandPSubscribe : public Commander {
 public:
  Status Execute(Server *svr, Connection *conn, std::string *output) override {
    for (unsigned i = 1; i < args_.size(); i++) {
      conn->PSubscribeChannel(args_[i]);
      SubscribeCommmandReply(output, "psubscribe", args_[i],
                             conn->SubscriptionsCount() + conn->PSubscriptionsCount());
    }
    return Status::OK();
  }
};

class CommandPUnSubscribe : public Commander {
 public:
  Status Execute(Server *svr, Connection *conn, std::string *output) override {
    if (args_.size() == 1) {
      conn->PUnSubscribeAll(std::bind(SubscribeCommmandReply, output, "punsubscribe",
                                      std::placeholders::_1, std::placeholders::_2));
    } else {
      for (unsigned i = 1; i < args_.size(); i++) {
        conn->PUnSubscribeChannel(args_[i]);
        SubscribeCommmandReply(output, "punsubscribe", args_[i],
                               conn->SubscriptionsCount() + conn->PSubscriptionsCount());
      }
    }
    return Status::OK();
  }
};

class CommandPubSub : public Commander {
 public:
  Status Parse(const std::vector<std::string> &args) override {
    subcommand_ = Util::ToLower(args[1]);
    if (subcommand_ == "numpat" && args.size() == 2) {
      return Status::OK();
    }
    if ((subcommand_ == "numsub") && args.size() >= 2) {
      if (args.size() > 2) {
        channels_ = std::vector<std::string>(args.begin() + 2, args.end());
      }
      return Status::OK();
    }
    if ((subcommand_ == "channels") && args.size() <= 3) {
      if (args.size() == 3) {
        pattern_ = args[2];
      }
      return Status::OK();
    }
    return Status(Status::RedisInvalidCmd,
                  "ERR Unknown subcommand or wrong number of arguments");
  }

  Status Execute(Server *srv, Connection *conn, std::string *output) override {
    if (subcommand_ == "numpat") {
      *output = Redis::Integer(srv->GetPubSubPatternSize());
      return Status::OK();
    } else if (subcommand_ == "numsub") {
      std::vector<ChannelSubscribeNum> channel_subscribe_nums;
      srv->ListChannelSubscribeNum(channels_, &channel_subscribe_nums);
      output->append(Redis::MultiLen(channel_subscribe_nums.size() * 2));
      for (const auto &chan_subscribe_num : channel_subscribe_nums) {
        output->append(Redis::BulkString(chan_subscribe_num.channel));
        output->append(Redis::Integer(chan_subscribe_num.subscribe_num));
      }
      return Status::OK();
    } else if (subcommand_ == "channels") {
      std::vector<std::string> channels;
      srv->GetChannelsByPattern(pattern_, &channels);
      *output = Redis::MultiBulkString(channels);
      return Status::OK();
    }

    return Status(Status::RedisInvalidCmd,
                  "ERR Unknown subcommand or wrong number of arguments");
  }

 private:
  std::string pattern_;
  std::vector<std::string> channels_;
  std::string subcommand_;
};

class CommandSlaveOf : public Commander {
 public:
  Status Parse(const std::vector<std::string> &args) override {
    host_ = args[1];
    auto port = args[2];
    if (Util::ToLower(host_) == "no" && Util::ToLower(port) == "one") {
      host_.clear();
      return Status::OK();
    }
    auto parse_result = ParseInt<uint32_t>(port, 10);
    if (!parse_result) {
      return Status(Status::RedisParseErr, "port should be number");
    }
    port_ = *parse_result;
    return Commander::Parse(args);
  }
  Status Execute(Server *svr, Connection *conn, std::string *output) override {
    if (svr->GetConfig()->cluster_enabled) {
      return Status(Status::RedisExecErr, "can't change to slave in cluster mode");
    }
    if (svr->GetConfig()->RocksDB.write_options.disable_WAL) {
      return Status(Status::RedisExecErr, "slaveof doesn't work with disable_wal option");
    }
    if (!conn->IsAdmin()) {
      *output = Redis::Error(errAdministorPermissionRequired);
      return Status::OK();
    }
    Status s;
    if (host_.empty()) {
      s = svr->RemoveMaster();
      if (s.IsOK()) {
        *output = Redis::SimpleString("OK");
        LOG(WARNING) << "MASTER MODE enabled (user request from '" << conn->GetAddr() << "')";
        if (svr->GetConfig()->cluster_enabled) {
          svr->slot_migrate_->SetMigrateStopFlag(false);
          LOG(INFO) << "Change server role to master, restart migration task";
        }
      }
    } else {
      s = svr->AddMaster(host_, port_, false);
      if (s.IsOK()) {
        *output = Redis::SimpleString("OK");
        LOG(WARNING) << "SLAVE OF " << host_ << ":" << port_
                     << " enabled (user request from '" << conn->GetAddr() << "')";
        if (svr->GetConfig()->cluster_enabled) {
          svr->slot_migrate_->SetMigrateStopFlag(true);
          LOG(INFO) << "Change server role to slave, stop migration task";
        }
      } else {
        LOG(ERROR) << "SLAVE OF " << host_ << ":" << port_
                   << " (user request from '" << conn->GetAddr() << "') encounter error: " << s.Msg();
      }
    }
    return s;
  }

 private:
  std::string host_;
  uint32_t port_ = 0;
};

class CommandStats: public Commander {
 public:
  Status Execute(Server *svr, Connection *conn, std::string *output) override {
    std::string stats_json = svr->GetRocksDBStatsJson();
    *output = Redis::BulkString(stats_json);
    return Status::OK();
  }
};

class CommandPSync : public Commander {
 public:
  Status Parse(const std::vector<std::string> &args) override {
    size_t seq_arg = 1;
    if (args.size() == 3) {
      seq_arg = 2;
      new_psync = true;
    }
    auto parse_result = ParseInt<uint64_t>(args[seq_arg], 10);
    if (!parse_result) {
      return Status(Status::RedisParseErr, "value is not an unsigned long long or out of range");
    }
    next_repl_seq = static_cast<rocksdb::SequenceNumber>(*parse_result);
    if (new_psync) {
      assert(args.size() == 3);
      replica_replid = args[1];
      if (replica_replid.size() != kReplIdLength) {
        return Status(Status::RedisParseErr, "Wrong replication id length");
      }
    }
    return Commander::Parse(args);
  }

  Status Execute(Server *svr, Connection *conn, std::string *output) override {
    LOG(INFO) << "Slave " << conn->GetAddr()
              << ", listening port: " << conn->GetListeningPort()
              << " asks for synchronization"
              << " with next sequence: " << next_repl_seq
              << " replication id: " << (replica_replid.length() ?  replica_replid : "not supported")
              << ", and local sequence: " << svr->storage_->LatestSeq();

    bool need_full_sync = false;

    // Check replication id of the last sequence log
    if (new_psync && svr->GetConfig()->use_rsid_psync) {
      std::string replid_in_wal = svr->storage_->GetReplIdFromWalBySeq(next_repl_seq - 1);
      LOG(INFO) << "Replication id in WAL: " << replid_in_wal;

      // We check replication id only when WAL has this sequence, since there may be no WAL,
      // Or WAL may has nothing when starting from db of old version kvrocks.
      if (replid_in_wal.length() == kReplIdLength && replid_in_wal != replica_replid) {
        *output = "wrong replication id of the last log";
        need_full_sync = true;
      }
    }

    // Check Log sequence
    if (!need_full_sync && !checkWALBoundary(svr->storage_, next_repl_seq).IsOK()) {
      *output = "sequence out of range, please use fullsync";
      need_full_sync = true;
    }

    if (need_full_sync) {
      svr->stats_.IncrPSyncErrCounter();
      return Status(Status::RedisExecErr, *output);
    }

    // Server would spawn a new thread to sync the batch, and connection would
    // be took over, so should never trigger any event in worker thread.
    conn->Detach();
    conn->EnableFlag(Redis::Connection::kSlave);
    Util::SockSetBlocking(conn->GetFD(), 1);

    svr->stats_.IncrPSyncOKCounter();
    Status s = svr->AddSlave(conn, next_repl_seq);
    if (!s.IsOK()) {
      std::string err = "-ERR " + s.Msg() + "\r\n";
      write(conn->GetFD(), err.c_str(), err.length());
      conn->EnableFlag(Redis::Connection::kCloseAsync);
      LOG(WARNING) << "Failed to add salve: "  << conn->GetAddr()
                   << " to start increment syncing";
    } else {
      LOG(INFO) << "New slave: "  << conn->GetAddr()
                << " was added, start increment syncing";
    }
    return Status::OK();
  }

 private:
  rocksdb::SequenceNumber next_repl_seq = 0;
  bool new_psync = false;
  std::string replica_replid;

  // Return OK if the seq is in the range of the current WAL
  Status checkWALBoundary(Engine::Storage *storage,
                          rocksdb::SequenceNumber seq) {
    if (seq == storage->LatestSeq() + 1) {
      return Status::OK();
    }
    // Upper bound
    if (seq > storage->LatestSeq() + 1) {
      return Status(Status::NotOK);
    }
    // Lower bound
    std::unique_ptr<rocksdb::TransactionLogIterator> iter;
    auto s = storage->GetWALIter(seq, &iter);
    if (s.IsOK() && iter->Valid()) {
      auto batch = iter->GetBatch();
      if (seq != batch.sequence) {
        if (seq > batch.sequence) {
          LOG(ERROR) << "checkWALBoundary with sequence: " << seq
                     << ", but GetWALIter return older sequence: " << batch.sequence;
        }
        return Status(Status::NotOK);
      }
      return Status::OK();
    }
    return Status(Status::NotOK);
  }
};

class CommandPerfLog : public Commander {
 public:
  Status Parse(const std::vector<std::string> &args) override {
    subcommand_ = Util::ToLower(args[1]);
    if (subcommand_ != "reset" && subcommand_ != "get" && subcommand_ != "len") {
      return Status(Status::NotOK, "PERFLOG subcommand must be one of RESET, LEN, GET");
    }
    if (subcommand_ == "get" && args.size() >= 3) {
      if (args[2] == "*") {
        cnt_ = 0;
      } else {
        Status s = Util::DecimalStringToNum(args[2], &cnt_);
        return s;
      }
    }
    return Status::OK();
  }

  Status Execute(Server *srv, Connection *conn, std::string *output) override {
    auto perf_log = srv->GetPerfLog();
    if (subcommand_ == "len") {
      *output = Redis::Integer(static_cast<int64_t>(perf_log->Size()));
    } else if (subcommand_ == "reset") {
      perf_log->Reset();
      *output = Redis::SimpleString("OK");
    } else if (subcommand_ == "get") {
      *output = perf_log->GetLatestEntries(cnt_);
    }
    return Status::OK();
  }

 private:
  std::string subcommand_;
  int64_t cnt_ = 10;
};

class CommandSlowlog : public Commander {
 public:
  Status Parse(const std::vector<std::string> &args) override {
    subcommand_ = Util::ToLower(args[1]);
    if (subcommand_ != "reset" && subcommand_ != "get" && subcommand_ != "len") {
      return Status(Status::NotOK, "SLOWLOG subcommand must be one of RESET, LEN, GET");
    }
    if (subcommand_ == "get" && args.size() >= 3) {
      if (args[2] == "*") {
        cnt_ = 0;
      } else {
        Status s = Util::DecimalStringToNum(args[2], &cnt_);
        return s;
      }
    }
    return Status::OK();
  }

  Status Execute(Server *srv, Connection *conn, std::string *output) override {
    auto slowlog = srv->GetSlowLog();
    if (subcommand_ == "reset") {
      slowlog->Reset();
      *output = Redis::SimpleString("OK");
      return Status::OK();
    } else if (subcommand_ == "len") {
      *output = Redis::Integer(static_cast<int64_t>(slowlog->Size()));
      return Status::OK();
    } else if (subcommand_ == "get") {
      *output = slowlog->GetLatestEntries(cnt_);
      return Status::OK();
    }
    return Status(Status::NotOK, "SLOWLOG subcommand must be one of RESET, LEN, GET");
  }

 private:
  std::string subcommand_;
  int64_t cnt_ = 10;
};

class CommandClient : public Commander {
 public:
  Status Parse(const std::vector<std::string> &args) override {
    subcommand_ = Util::ToLower(args[1]);
    // subcommand: getname id kill list setname
    if ((subcommand_ == "id" || subcommand_ == "getname" ||  subcommand_ == "list") && args.size() == 2) {
      return Status::OK();
    }
    if ((subcommand_ == "setname") && args.size() == 3) {
      // Check if the charset is ok. We need to do this otherwise
      // CLIENT LIST format will break. You should always be able to
      // split by space to get the different fields.
      for (auto ch : args[2]) {
        if (ch < '!' || ch > '~') {
          return Status(Status::RedisInvalidCmd,
                        "ERR Client names cannot contain spaces, newlines or special characters");
        }
      }
      conn_name_ = args[2];
      return Status::OK();
    }
    if ((subcommand_ == "kill")) {
      if (args.size() == 2) {
        return Status(Status::RedisParseErr, errInvalidSyntax);
      } else if (args.size() == 3) {
        addr_ = args[2];
        new_format_ = false;
        return Status::OK();
      }

      uint i = 2;
      new_format_ = true;
      while (i < args.size()) {
        bool moreargs = i < args.size();
        if (!strcasecmp(args[i].c_str(), "addr") && moreargs) {
          addr_ = args[i+1];
        } else if (!strcasecmp(args[i].c_str(), "id") && moreargs) {
          auto parse_result = ParseInt<uint64_t>(args[i+1], 10);
          if (!parse_result) {
            return Status(Status::RedisParseErr, errValueNotInteger);
          }
          id_ = *parse_result;
        } else if (!strcasecmp(args[i].c_str(), "skipme") && moreargs) {
          if (!strcasecmp(args[i+1].c_str(), "yes")) {
            skipme_ = true;
          } else if (!strcasecmp(args[i+1].c_str(), "no")) {
            skipme_ = false;
          } else {
            return Status(Status::RedisParseErr, errInvalidSyntax);
          }
        } else if (!strcasecmp(args[i].c_str(), "type") && moreargs) {
          if (!strcasecmp(args[i+1].c_str(), "normal")) {
            kill_type_ |= kTypeNormal;
          } else if (!strcasecmp(args[i+1].c_str(), "pubsub")) {
            kill_type_ |= kTypePubsub;
          } else if (!strcasecmp(args[i+1].c_str(), "master")) {
            kill_type_ |= kTypeMaster;
          } else if (!strcasecmp(args[i+1].c_str(), "replica") ||
              !strcasecmp(args[i+1].c_str(), "slave")) {
            kill_type_ |= kTypeSlave;
          } else {
            return Status(Status::RedisParseErr, errInvalidSyntax);
          }
        } else {
          return Status(Status::RedisParseErr, errInvalidSyntax);
        }
        i += 2;
      }
      return Status::OK();
    }
    return Status(Status::RedisInvalidCmd,
                  "Syntax error, try CLIENT LIST|KILL ip:port|GETNAME|SETNAME");
  }

  Status Execute(Server *srv, Connection *conn, std::string *output) override {
    if (subcommand_ == "list") {
      *output = Redis::BulkString(srv->GetClientsStr());
      return Status::OK();
    } else if (subcommand_ == "setname") {
      conn->SetName(conn_name_);
      *output = Redis::SimpleString("OK");
      return Status::OK();
    } else if (subcommand_ == "getname") {
      std::string name = conn->GetName();
      *output = name== ""? Redis::NilString(): Redis::BulkString(name);
      return Status::OK();
    } else if (subcommand_ == "id") {
      *output = Redis::Integer(conn->GetID());
      return Status::OK();
    } else if (subcommand_ == "kill") {
      int64_t killed = 0;
      srv->KillClient(&killed, addr_, id_, kill_type_, skipme_, conn);
      if (new_format_) {
        *output = Redis::Integer(killed);
      } else {
        if (killed == 0)
          *output = Redis::Error("No such client");
        else
          *output = Redis::SimpleString("OK");
      }
      return Status::OK();
    }

    return Status(Status::RedisInvalidCmd,
                  "Syntax error, try CLIENT LIST|KILL ip:port|GETNAME|SETNAME");
  }

 private:
  std::string addr_;
  std::string conn_name_;
  std::string subcommand_;
  bool skipme_ = false;
  int64_t kill_type_ = 0;
  uint64_t id_ = 0;
  bool new_format_ = true;
};

class CommandMonitor : public Commander {
 public:
  Status Execute(Server *srv, Connection *conn, std::string *output) override {
    conn->Owner()->BecomeMonitorConn(conn);
    *output = Redis::SimpleString("OK");
    return Status::OK();
  }
};

class CommandShutdown : public Commander {
 public:
  Status Execute(Server *srv, Connection *conn, std::string *output) override {
    if (!conn->IsAdmin()) {
      *output = Redis::Error(errAdministorPermissionRequired);
      return Status::OK();
    }
    if (!srv->IsStopped()) {
      LOG(INFO) << "bye bye";
      srv->Stop();
    }
    return Status::OK();
  }
};

class CommandQuit : public Commander {
 public:
  Status Execute(Server *srv, Connection *conn, std::string *output) override {
    conn->EnableFlag(Redis::Connection::kCloseAfterReply);
    *output = Redis::SimpleString("OK");
    return Status::OK();
  }
};

class CommandDebug : public Commander {
 public:
  Status Parse(const std::vector<std::string> &args) override {
    subcommand_ = Util::ToLower(args[1]);
    if ((subcommand_ == "sleep") && args.size() == 3) {
      double second = 0.0;
      try {
        second = std::stod(args[2]);
      } catch (const std::exception &e) {
        return Status(Status::RedisParseErr, "ERR invalid debug sleep time");
      }
      microsecond_ = static_cast<uint64_t>(second * 1000 * 1000);
      return Status::OK();
    }
    return Status(Status::RedisInvalidCmd, "Syntax error, DEBUG SLEEP <seconds>");
  }

  Status Execute(Server *srv, Connection *conn, std::string *output) override {
    if (subcommand_ == "sleep") {
      usleep(microsecond_);
    }
    *output = Redis::SimpleString("OK");
    return Status::OK();
  }

 private:
  std::string subcommand_;
  uint64_t microsecond_ = 0;
};

class CommandCommand : public Commander {
 public:
  Status Execute(Server *svr, Connection *conn, std::string *output) override {
    if (args_.size() == 1) {
      GetAllCommandsInfo(output);
    } else {
      std::string sub_command = Util::ToLower(args_[1]);
      if ((sub_command == "count" && args_.size() != 2) ||
          (sub_command == "getkeys" && args_.size() < 3) ||
          (sub_command == "info" && args_.size() < 3)) {
        *output = Redis::Error(errWrongNumOfArguments);
        return Status::OK();
      }
      if (sub_command == "count") {
        *output = Redis::Integer(GetCommandNum());
      } else if (sub_command == "info") {
        GetCommandsInfo(output, std::vector<std::string>(args_.begin() + 2, args_.end()));
      } else if (sub_command == "getkeys") {
        std::vector<int> keys_indexes;
        auto s = GetKeysFromCommand(args_[2], args_.size() - 2, &keys_indexes);
        if (!s.IsOK()) return s;
        if (keys_indexes.size() == 0) {
          *output = Redis::Error("Invalid arguments specified for command");
          return Status::OK();
        }
        std::vector<std::string> keys;
        for (const auto &key_index : keys_indexes) {
          keys.emplace_back(args_[key_index + 2]);
        }
        *output = Redis::MultiBulkString(keys);
      } else {
        *output = Redis::Error("Command subcommand must be one of COUNT, GETKEYS, INFO");
      }
    }
    return Status::OK();
  }
};

class CommandEcho : public Commander {
 public:
  Status Execute(Server *svr, Connection *conn, std::string *output) override {
    *output = Redis::BulkString(args_[1]);
    return Status::OK();
  }
};

/* HELLO [<protocol-version> [AUTH <password>] [SETNAME <name>] ] */
class CommandHello final : public Commander {
 public:
  Status Execute(Server *svr, Connection *conn, std::string *output) override {
    size_t next_arg = 1;
    if (args_.size() >= 2) {
      int64_t protocol;
      auto parse_result = ParseInt<int64_t>(args_[next_arg], 10);
      ++next_arg;
      if (!parse_result) {
        return Status(Status::NotOK, "Protocol version is not an integer or out of range");
      }
      protocol = *parse_result;

      // In redis, it will check protocol < 2 or protocol > 3,
      // kvrocks only supports REPL2 by now, but for supporting some
      // `hello 3`, it will not report error when using 3.
      if (protocol < 2 || protocol > 3) {
        return Status(Status::NotOK, "-NOPROTO unsupported protocol version");
      }
    }

    // Handling AUTH and SETNAME
    for (; next_arg < args_.size(); ++next_arg) {
      size_t moreargs = args_.size() - next_arg - 1;
      const std::string& opt = args_[next_arg];
      if (opt == "AUTH" && moreargs != 0) {
        const auto& user_password = args_[next_arg + 1];
        auto authResult = AuthenticateUser(conn, svr->GetConfig(), user_password);
        switch (authResult) {
        case AuthResult::INVALID_PASSWORD:
          return Status(Status::NotOK, "invalid password");
        case AuthResult::NO_REQUIRE_PASS:
          return Status(Status::NotOK, "Client sent AUTH, but no password is set");
        case AuthResult::OK:
          break;
        }
        next_arg += 1;
      } else if (opt == "SETNAME" && moreargs != 0) {
        const std::string& name = args_[next_arg + 1];
        conn->SetName(name);
        next_arg += 1;
      } else {
        *output = Redis::Error("Syntax error in HELLO option " + opt);
        return Status::OK();
      }
    }

    std::vector<std::string> output_list;
    output_list.push_back(Redis::BulkString("server"));
    output_list.push_back(Redis::BulkString("redis"));
    output_list.push_back(Redis::BulkString("proto"));
    output_list.push_back(Redis::Integer(2));

    output_list.push_back(Redis::BulkString("mode"));
    // Note: sentinel is not supported in kvrocks.
    if (svr->GetConfig()->cluster_enabled) {
      output_list.push_back(Redis::BulkString("cluster"));
    } else {
      output_list.push_back(Redis::BulkString("standalone"));
    }
    *output = Redis::Array(output_list);
    return Status::OK();
  }
};

class CommandScanBase : public Commander {
 public:
  Status ParseMatchAndCountParam(const std::string &type, std::string value) {
    if (type == "match") {
      prefix = std::move(value);
      if (!prefix.empty() && prefix[prefix.size() - 1] == '*') {
        prefix = prefix.substr(0, prefix.size() - 1);
        return Status::OK();
      }
      return Status(Status::RedisParseErr, "only keys prefix match was supported");
    } else if (type == "count") {
      auto parse_result = ParseInt<int>(value, 10);
      if (!parse_result) {
        return Status(Status::RedisParseErr, "ERR count param should be type int");
      }
      limit = *parse_result;
      if (limit <= 0) {
        return Status(Status::RedisParseErr, errInvalidSyntax);
      }
    }
    return Status::OK();
  }

  void ParseCursor(const std::string &param) {
    cursor = param;
    if (cursor == "0") {
      cursor = std::string();
    } else {
      cursor = cursor.find(kCursorPrefix) == 0 ? cursor.substr(strlen(kCursorPrefix)) : cursor;
    }
  }

  std::string GenerateOutput(const std::vector<std::string> &keys) {
    std::vector<std::string> list;
    if (keys.size() == static_cast<size_t>(limit)) {
      list.emplace_back(Redis::BulkString(keys.back()));
    } else {
      list.emplace_back(Redis::BulkString("0"));
    }

    list.emplace_back(Redis::MultiBulkString(keys));

    return Redis::Array(list);
  }

 protected:
  std::string cursor;
  std::string prefix;
  int limit = 20;
};

class CommandSubkeyScanBase : public CommandScanBase {
 public:
  CommandSubkeyScanBase(): CommandScanBase() {}
  Status Parse(const std::vector<std::string> &args) override {
    if (args.size() % 2 == 0) {
      return Status(Status::RedisParseErr, errWrongNumOfArguments);
    }
    key = args[1];
    ParseCursor(args[2]);
    if (args.size() >= 5) {
      Status s = ParseMatchAndCountParam(Util::ToLower(args[3]), args_[4]);
      if (!s.IsOK()) {
        return s;
      }
    }
    if (args.size() >= 7) {
      Status s = ParseMatchAndCountParam(Util::ToLower(args[5]), args_[6]);
      if (!s.IsOK()) {
        return s;
      }
    }
    return Commander::Parse(args);
  }

  std::string GenerateOutput(const std::vector<std::string> &fields, const std::vector<std::string> &values) {
    std::vector<std::string> list;
    auto items_count = fields.size();
    if (items_count == static_cast<size_t>(limit)) {
      list.emplace_back(Redis::BulkString(fields.back()));
    } else {
      list.emplace_back(Redis::BulkString("0"));
    }
    std::vector<std::string> fvs;
    if (items_count > 0) {
      for (size_t i = 0; i < items_count; i++) {
        fvs.emplace_back(fields[i]);
        fvs.emplace_back(values[i]);
      }
    }
    list.emplace_back(Redis::MultiBulkString(fvs, false));
    return Redis::Array(list);
  }

 protected:
  std::string key;
};

class CommandScan : public CommandScanBase {
 public:
  CommandScan() : CommandScanBase() {}
  Status Parse(const std::vector<std::string> &args) override {
    if (args.size() % 2 != 0) {
      return Status(Status::RedisParseErr, errWrongNumOfArguments);
    }

    ParseCursor(args[1]);
    if (args.size() >= 4) {
      Status s = ParseMatchAndCountParam(Util::ToLower(args[2]), args_[3]);
      if (!s.IsOK()) {
        return s;
      }
    }
    if (args.size() >= 6) {
      Status s = ParseMatchAndCountParam(Util::ToLower(args[4]), args_[5]);
      if (!s.IsOK()) {
        return s;
      }
    }
    return Commander::Parse(args);
  }
  std::string GenerateOutput(const std::vector<std::string> &keys, std::string end_cursor) {
    std::vector<std::string> list;
    if (!end_cursor.empty()) {
      end_cursor = kCursorPrefix + end_cursor;
      list.emplace_back(Redis::BulkString(end_cursor));
    } else {
      list.emplace_back(Redis::BulkString("0"));
    }

    list.emplace_back(Redis::MultiBulkString(keys));

    return Redis::Array(list);
  }
  Status Execute(Server *svr, Connection *conn, std::string *output) override {
    Redis::Database redis_db(svr->storage_, conn->GetNamespace());
    std::vector<std::string> keys;
    std::string end_cursor;
    auto s = redis_db.Scan(cursor, limit, prefix, &keys, &end_cursor);
    if (!s.ok()) {
      return Status(Status::RedisExecErr, s.ToString());
    }

    *output = GenerateOutput(keys, end_cursor);
    return Status::OK();
  }
};

class CommandHScan : public CommandSubkeyScanBase {
 public:
  CommandHScan() : CommandSubkeyScanBase() {}
  Status Execute(Server *svr, Connection *conn, std::string *output) override {
    Redis::Hash hash_db(svr->storage_, conn->GetNamespace());
    std::vector<std::string> fields;
    std::vector<std::string> values;
    auto s = hash_db.Scan(key, cursor, limit, prefix, &fields, &values);
    if (!s.ok() && !s.IsNotFound()) {
      return Status(Status::RedisExecErr, s.ToString());
    }
    *output = GenerateOutput(fields, values);
    return Status::OK();
  }
};

class CommandSScan : public CommandSubkeyScanBase {
 public:
  CommandSScan() : CommandSubkeyScanBase() {}
  Status Execute(Server *svr, Connection *conn, std::string *output) override {
    Redis::Set set_db(svr->storage_, conn->GetNamespace());
    std::vector<std::string> members;
    auto s = set_db.Scan(key, cursor, limit, prefix, &members);
    if (!s.ok() && !s.IsNotFound()) {
      return Status(Status::RedisExecErr, s.ToString());
    }

    *output = CommandScanBase::GenerateOutput(members);
    return Status::OK();
  }
};

class CommandZScan : public CommandSubkeyScanBase {
 public:
  CommandZScan() : CommandSubkeyScanBase() {}
  Status Execute(Server *svr, Connection *conn, std::string *output) override {
    Redis::ZSet zset_db(svr->storage_, conn->GetNamespace());
    std::vector<std::string> members;
    std::vector<double> scores;
    auto s = zset_db.Scan(key, cursor, limit, prefix, &members, &scores);
    if (!s.ok() && !s.IsNotFound()) {
      return Status(Status::RedisExecErr, s.ToString());
    }
    std::vector<std::string> score_strings;
    for (const auto &score : scores) {
      score_strings.emplace_back(Util::Float2String(score));
    }
    *output = GenerateOutput(members, score_strings);
    return Status::OK();
  }
};

class CommandRandomKey : public Commander {
 public:
  Status Execute(Server *svr, Connection *conn, std::string *output) override {
    std::string key;
    auto cursor = svr->GetLastRandomKeyCursor();
    Redis::Database redis(svr->storage_, conn->GetNamespace());
    redis.RandomKey(cursor, &key);
    svr->SetLastRandomKeyCursor(key);
    *output = Redis::BulkString(key);
    return Status::OK();
  }
};

class CommandReplConf : public Commander {
 public:
  Status Parse(const std::vector<std::string> &args) override {
    if (args.size() % 2 == 0) {
      return Status(Status::RedisParseErr, errWrongNumOfArguments);
    }
    if (args.size() >= 3) {
      Status s = ParseParam(Util::ToLower(args[1]), args_[2]);
      if (!s.IsOK()) {
        return s;
      }
    }
    if (args.size() >= 5) {
      Status s = ParseParam(Util::ToLower(args[3]), args_[4]);
      if (!s.IsOK()) {
        return s;
      }
    }
    return Commander::Parse(args);
  }

  Status ParseParam(const std::string &option, const std::string &value) {
    if (option == "listening-port") {
      auto parse_result = ParseInt<uint32_t>(value, NumericRange<int>{1, PORT_LIMIT - 1}, 10);
      if (!parse_result) {
          return Status(Status::RedisParseErr, "listening-port should be number or out of range");
      }
      port_ = *parse_result;
    } else {
      return Status(Status::RedisParseErr, "unknown option");
    }
    return Status::OK();
  }

  Status Execute(Server *svr, Connection *conn, std::string *output) override {
    if (port_ != 0) {
      conn->SetListeningPort(port_);
    }
    *output = Redis::SimpleString("OK");
    return Status::OK();
  }

 private:
  uint32_t port_ = 0;
};

class CommandFetchMeta : public Commander {
 public:
  Status Parse(const std::vector<std::string> &args) override {
    return Status::OK();
  }

  Status Execute(Server *svr, Connection *conn, std::string *output) override {
    int repl_fd = conn->GetFD();
    std::string ip = conn->GetIP();

    Util::SockSetBlocking(repl_fd, 1);
    conn->NeedNotClose();
    conn->EnableFlag(Redis::Connection::kCloseAsync);
    svr->stats_.IncrFullSyncCounter();

    // Feed-replica-meta thread
    std::thread t = std::thread([svr, repl_fd, ip]() {
      Util::ThreadSetName("feed-repl-info");
      std::string files;
      auto s = Engine::Storage::ReplDataManager::GetFullReplDataInfo(
          svr->storage_, &files);
      if (!s.IsOK()) {
        const char *message = "-ERR can't create db checkpoint";
        write(repl_fd, message, strlen(message));
        LOG(WARNING) << "[replication] Failed to get full data file info,"
                     << " error: " << s.Msg();
        close(repl_fd);
        return;
      }
      // Send full data file info
      if (Util::SockSend(repl_fd, files+CRLF).IsOK()) {
        LOG(INFO) << "[replication] Succeed sending full data file info to " << ip;
      } else {
        LOG(WARNING) << "[replication] Fail to send full data file info "
                     << ip << ", error: " << strerror(errno);
      }
      svr->storage_->SetCheckpointAccessTime(std::time(nullptr));
      close(repl_fd);
    });
    t.detach();

    return Status::OK();
  }
};

class CommandFetchFile : public Commander {
 public:
  Status Parse(const std::vector<std::string> &args) override {
    files_str_ = args[1];
    return Status::OK();
  }

  Status Execute(Server *svr, Connection *conn, std::string *output) override {
    std::vector<std::string> files = Util::Split(files_str_, ",");

    int repl_fd = conn->GetFD();
    std::string ip = conn->GetIP();

    Util::SockSetBlocking(repl_fd, 1);
    conn->NeedNotClose();  // Feed-replica-file thread will close the replica fd
    conn->EnableFlag(Redis::Connection::kCloseAsync);

    std::thread t = std::thread([svr, repl_fd, ip, files]() {
      Util::ThreadSetName("feed-repl-file");
      svr->IncrFetchFileThread();

      for (auto file : files) {
        if (svr->IsStopped()) break;
        uint64_t file_size = 0, max_replication_bytes = 0;
        if (svr->GetConfig()->max_replication_mb > 0) {
          max_replication_bytes = (svr->GetConfig()->max_replication_mb*MiB) /
              svr->GetFetchFileThreadNum();
        }
        auto start = std::chrono::high_resolution_clock::now();
        auto fd = Engine::Storage::ReplDataManager::OpenDataFile(svr->storage_,
                                                                 file, &file_size);
        if (fd < 0) break;

        // Send file size and content
        if (Util::SockSend(repl_fd, std::to_string(file_size)+CRLF).IsOK() &&
            Util::SockSendFile(repl_fd, fd, file_size).IsOK()) {
          LOG(INFO) << "[replication] Succeed sending file " << file << " to "
                    << ip;
        } else {
          LOG(WARNING) << "[replication] Fail to send file " << file << " to "
                       << ip << ", error: " << strerror(errno);
          close(fd);
          break;
        }
        close(fd);

        // Sleep if the speed of sending file is more than replication speed limit
        auto end = std::chrono::high_resolution_clock::now();
        uint64_t duration = std::chrono::duration_cast<std::chrono::microseconds>
            (end - start).count();
        uint64_t shortest = static_cast<uint64_t>(static_cast<double>(file_size) /
            max_replication_bytes * (1000 * 1000));
        if (max_replication_bytes > 0 && duration < shortest) {
          LOG(INFO) << "[replication] Need to sleep "
                    << (shortest - duration) / 1000
                    << " ms since of sending files too quickly";
          usleep(shortest - duration);
        }
      }
      svr->storage_->SetCheckpointAccessTime(std::time(nullptr));
      svr->DecrFetchFileThread();
      close(repl_fd);
    });
    t.detach();

    return Status::OK();
  }

 private:
  std::string files_str_;
};

class CommandDBName : public Commander {
 public:
  Status Parse(const std::vector<std::string> &args) override {
    return Status::OK();
  }

  Status Execute(Server *svr, Connection *conn, std::string *output) override {
    conn->Reply(svr->storage_->GetName() + CRLF);
    return Status::OK();
  }
};

class CommandCluster : public Commander {
 public:
  Status Parse(const std::vector<std::string> &args) override {
    subcommand_ = Util::ToLower(args[1]);

    if (args.size() == 2 && (subcommand_ == "nodes" || subcommand_ == "slots"
        || subcommand_ == "info")) return Status::OK();
    if (subcommand_ == "keyslot" && args_.size() == 3) return Status::OK();
    if (subcommand_ == "import") {
      if (args.size() != 4) return Status(Status::RedisParseErr, errWrongNumOfArguments);
      auto s = Util::DecimalStringToNum(args[2], &slot_);
      if (!s.IsOK()) return s;

      int64_t state;
      s = Util::DecimalStringToNum(args[3], &state,
                                  static_cast<int64_t>(kImportStart),
                                  static_cast<int64_t>(kImportNone));
      if (!s.IsOK()) return Status(Status::NotOK, "Invalid import state");
      state_ = static_cast<ImportStatus>(state);
      return Status::OK();
    }
    return Status(Status::RedisParseErr,
                  "CLUSTER command, CLUSTER INFO|NODES|SLOTS|KEYSLOT");
  }

  Status Execute(Server *svr, Connection *conn, std::string *output) override {
    if (svr->GetConfig()->cluster_enabled == false) {
      *output = Redis::Error("Cluster mode is not enabled");
      return Status::OK();
    }

    if (!conn->IsAdmin()) {
      *output = Redis::Error(errAdministorPermissionRequired);
      return Status::OK();
    }

    if (subcommand_ == "keyslot") {
      auto slot_id = GetSlotNumFromKey(args_[2]);
      *output = Redis::Integer(slot_id);
    } else if (subcommand_ == "slots") {
      std::vector<SlotInfo> infos;
      Status s = svr->cluster_->GetSlotsInfo(&infos);
      if (s.IsOK()) {
        output->append(Redis::MultiLen(infos.size()));
        for (const auto &info : infos) {
          output->append(Redis::MultiLen(info.nodes.size()+2));
          output->append(Redis::Integer(info.start));
          output->append(Redis::Integer(info.end));
          for (const auto &n : info.nodes) {
            output->append(Redis::MultiLen(3));
            output->append(Redis::BulkString(n.host));
            output->append(Redis::Integer(n.port));
            output->append(Redis::BulkString(n.id));
          }
        }
      } else {
        *output = Redis::Error(s.Msg());
      }
    } else if (subcommand_ == "nodes") {
      std::string nodes_desc;
      Status s = svr->cluster_->GetClusterNodes(&nodes_desc);
      if (s.IsOK()) {
        *output = Redis::BulkString(nodes_desc);
      } else {
        *output = Redis::Error(s.Msg());
      }
    } else if (subcommand_ == "info") {
      std::string cluster_info;
      Status s = svr->cluster_->GetClusterInfo(&cluster_info);
      if (s.IsOK()) {
        *output = Redis::BulkString(cluster_info);
      } else {
        *output = Redis::Error(s.Msg());
      }
    } else if (subcommand_ == "import") {
      Status s = svr->cluster_->ImportSlot(conn, static_cast<int>(slot_), state_);
      if (s.IsOK()) {
      *output = Redis::SimpleString("OK");
      } else {
        *output = Redis::Error(s.Msg());
      }
    } else {
      *output = Redis::Error("Invalid cluster command options");
    }
    return Status::OK();
  }

 private:
  std::string subcommand_;
  int64_t slot_ = -1;
  ImportStatus state_ = kImportNone;
};

class CommandClusterX : public Commander {
 public:
  Status Parse(const std::vector<std::string> &args) override {
    subcommand_ = Util::ToLower(args[1]);

    if (args.size() == 2 && (subcommand_ == "version")) return Status::OK();
    if (subcommand_ == "setnodeid" && args_.size() == 3 &&
        args_[2].size() == kClusterNodeIdLen) return Status::OK();
    if (subcommand_ == "migrate") {
      if (args.size() != 4) return Status(Status::RedisParseErr, errWrongNumOfArguments);
      auto s = Util::DecimalStringToNum(args[2], &slot_);
      if (!s.IsOK()) return s;
      dst_node_id_ = args[3];
      return Status::OK();
    }
    if (subcommand_ == "setnodes" && args_.size() >= 4) {
      nodes_str_ = args_[2];
      auto parse_result = ParseInt<uint64_t>(args[3].c_str(), 10);
      if (!parse_result) {
        return Status(Status::RedisParseErr, "Invalid version");
      }
      set_version_ = *parse_result;
      if (args_.size() == 4) return Status::OK();
      if (args_.size() == 5 && strcasecmp(args_[4].c_str(), "force") == 0) {
        force_ = true;
        return Status::OK();
      }
      return Status(Status::RedisParseErr, "Invalid setnodes options");
    }

    // CLUSTERX SETSLOT $SLOT_ID NODE $NODE_ID $VERSION
    if (subcommand_ == "setslot" && args_.size() == 6) {
      auto parse_id = ParseInt<int>(args[2].c_str(), 10);
      if (!parse_id) {
          return Status(Status::RedisParseErr, errValueNotInterger);
      }
      slot_id_ = *parse_id;
      if (!Cluster::IsValidSlot(slot_id_)) {
        return Status(Status::RedisParseErr, "Invalid slot id");
      }
      if (strcasecmp(args_[3].c_str(), "node") != 0) {
        return Status(Status::RedisParseErr, "Invalid setslot options");
      }
      if (args_[4].size() != kClusterNodeIdLen) {
        return Status(Status::RedisParseErr, "Invalid node id");
      }
      auto parse_version = ParseInt<uint64_t>(args[5].c_str(), 10);
      if (!parse_version) {
          return Status(Status::RedisParseErr, errValueNotInterger);
      }
      set_version_ = *parse_version;
      if (set_version_ < 0) return Status(Status::RedisParseErr, "Invalid version");
      return Status::OK();
    }
    return Status(Status::RedisParseErr,
                  "CLUSTERX command, CLUSTERX VERSION|SETNODEID|SETNODES|SETSLOT|MIGRATE");
  }

  Status Execute(Server *svr, Connection *conn, std::string *output) override {
    if (svr->GetConfig()->cluster_enabled == false) {
      *output = Redis::Error("Cluster mode is not enabled");
      return Status::OK();
    }

    if (!conn->IsAdmin()) {
      *output = Redis::Error(errAdministorPermissionRequired);
      return Status::OK();
    }

    if (subcommand_ == "setnodes") {
      Status s = svr->cluster_->SetClusterNodes(nodes_str_, set_version_, force_);
      if (s.IsOK()) {
        *output = Redis::SimpleString("OK");
      } else {
        *output = Redis::Error(s.Msg());
      }
    } else if (subcommand_ == "setnodeid") {
      Status s = svr->cluster_->SetNodeId(args_[2]);
      if (s.IsOK()) {
        *output = Redis::SimpleString("OK");
      } else {
        *output = Redis::Error(s.Msg());
      }
    } else if (subcommand_ == "setslot") {
      Status s = svr->cluster_->SetSlot(slot_id_, args_[4], set_version_);
      if (s.IsOK()) {
        *output = Redis::SimpleString("OK");
      } else {
        *output = Redis::Error(s.Msg());
      }
    } else if (subcommand_ == "version") {
      int64_t v = svr->cluster_->GetVersion();
      *output = Redis::BulkString(std::to_string(v));
    } else if (subcommand_ == "migrate") {
      Status s = svr->cluster_->MigrateSlot(static_cast<int>(slot_), dst_node_id_);
      if (s.IsOK()) {
        *output = Redis::SimpleString("OK");
      } else {
        *output = Redis::Error(s.Msg());
      }
    } else {
      *output = Redis::Error("Invalid cluster command options");
    }
    return Status::OK();
  }

 private:
  std::string subcommand_;
  std::string nodes_str_;
  uint64_t set_version_ = 0;
  int slot_id_ = -1;
  bool force_ = false;
  std::string dst_node_id_;
  int64_t slot_ = -1;
};

class CommandEval : public Commander {
 public:
  Status Parse(const std::vector<std::string> &args) override {
    return Status::OK();
  }

  Status Execute(Server *svr, Connection *conn, std::string *output) override {
    return Lua::evalGenericCommand(conn, args_, false, output);
  }
};

class CommandEvalSHA : public Commander {
 public:
  Status Parse(const std::vector<std::string> &args) override {
    if (args[1].size() != 40) {
      return Status(Status::NotOK,  "NOSCRIPT No matching script. Please use EVAL");
    }
    return Status::OK();
  }

  Status Execute(Server *svr, Connection *conn, std::string *output) override {
    return Lua::evalGenericCommand(conn, args_, true, output);
  }
};

class CommandEvalRO : public Commander {
 public:
  Status Execute(Server *svr, Connection *conn, std::string *output) override {
    return Lua::evalGenericCommand(conn, args_, false, output, true);
  }
};

class CommandEvalSHARO : public Commander {
 public:
  Status Parse(const std::vector<std::string> &args) override {
    if (args[1].size() != 40) {
      return Status(Status::NotOK,
                    "NOSCRIPT No matching script. Please use EVAL");
    }
    return Status::OK();
  }

  Status Execute(Server *svr, Connection *conn, std::string *output) override {
    return Lua::evalGenericCommand(conn, args_, true, output, true);
  }
};

class CommandScript : public Commander {
 public:
  Status Parse(const std::vector<std::string> &args) override {
    subcommand_ = Util::ToLower(args[1]);
    return Status::OK();
  }

  Status Execute(Server *svr, Connection *conn, std::string *output) override {
    // There's a little tricky here since the script command was the write type
    // command but some subcommands like `exists` were readonly, so we want to allow
    // executing on slave here. Maybe we should find other way to do this.
    if (svr->IsSlave() && subcommand_ != "exists") {
      return Status(Status::NotOK, "READONLY You can't write against a read only slave");
    }
    if (args_.size() == 2 && subcommand_ == "flush") {
      svr->ScriptFlush();
      svr->Propagate(Engine::kPropagateScriptCommand, args_);
      *output = Redis::SimpleString("OK");
    } else if (args_.size() >= 2 && subcommand_ == "exists") {
      *output = Redis::MultiLen(args_.size()-2);
      for (size_t j = 2; j < args_.size(); j++) {
        if (svr->ScriptExists(args_[j]).IsOK()) {
          *output += Redis::Integer(1);
        } else {
          *output += Redis::Integer(0);
        }
      }
    } else if (args_.size() == 3 && subcommand_ == "load") {
      std::string sha;
      auto s = Lua::createFunction(svr, args_[2], &sha, svr->Lua());
      if (!s.IsOK()) {
        return s;
      }
      *output = Redis::SimpleString(sha);
    } else {
      return Status(Status::NotOK, "Unknown SCRIPT subcommand or wrong # of args");
    }
    return Status::OK();
  }

 private:
  std::string subcommand_;
};

class CommandXAdd : public Commander {
 public:
  Status Parse(const std::vector<std::string> &args) override {
    bool entry_id_found = false;
    stream_name_ = args[1];

    for (size_t i = 2; i < args.size(); ) {
      auto val = entry_id_found ? args[i] : Util::ToLower(args[i]);

      if (val == "nomkstream" && !entry_id_found) {
        nomkstream_ = true;
        ++i;
        continue;
      }

      if (val == "maxlen" && !entry_id_found) {
        if (i+1 >= args.size()) {
          return Status(Status::RedisParseErr, errInvalidSyntax);
        }

        size_t max_len_idx;
        bool eq_sign_found = false;
        if (args[i+1] == "=") {
          max_len_idx = i+2;
          eq_sign_found = true;
        } else {
          max_len_idx = i+1;
        }

        if (max_len_idx >= args.size()) {
          return Status(Status::RedisParseErr, errInvalidSyntax);
        }

<<<<<<< HEAD
        auto parse_result = ParseInt<uint64_t>(args[max_len_idx], 10);
        if (!parse_result) {
          return Status(Status::RedisParseErr, errValueNotInterger);
=======
        try {
          max_len_ = std::stoull(args[max_len_idx]);
          with_max_len_ = true;
        } catch (const std::exception &) {
          return Status(Status::RedisParseErr, errValueNotInteger);
>>>>>>> b91c6e88
        }
        max_len_ = *parse_result;
        with_max_len_ = true;

        i += eq_sign_found ? 3 : 2;
        continue;
      }

      if (val == "minid" && !entry_id_found) {
        if (i+1 >= args.size()) {
          return Status(Status::RedisParseErr, errInvalidSyntax);
        }

        size_t min_id_idx;
        bool eq_sign_found = false;
        if (args[i+1] == "=") {
          min_id_idx = i+2;
          eq_sign_found = true;
        } else {
          min_id_idx = i+1;
        }

        if (min_id_idx >= args.size()) {
          return Status(Status::RedisParseErr, errInvalidSyntax);
        }

        auto s = ParseStreamEntryID(args[min_id_idx], &min_id_);
        if (!s.IsOK()) {
          return Status(Status::RedisParseErr, s.Msg());
        }

        with_min_id_ = true;
        i += eq_sign_found ? 3 : 2;
        continue;
      }

      if (val == "limit" && !entry_id_found) {
        return Status(Status::RedisParseErr, errLimitOptionNotAllowed);
      }

      if (val == "*" && !entry_id_found) {
        entry_id_found = true;
        ++i;
        continue;
      } else if (!entry_id_found) {
        auto s = ParseNewStreamEntryID(val, &entry_id_);
        if (!s.IsOK()) {
          return Status(Status::RedisParseErr, s.Msg());
        }
        entry_id_found = true;
        with_entry_id_ = true;
        ++i;
        continue;
      }

      if (entry_id_found) {
        name_value_pairs_.push_back(val);
        ++i;
      }
    }

    if (name_value_pairs_.empty() || name_value_pairs_.size() % 2 != 0) {
      return Status(Status::RedisParseErr, errWrongNumOfArguments);
    }

    return Status::OK();
  }

  Status Execute(Server *svr, Connection *conn, std::string *output) override {
    Redis::StreamAddOptions options;
    options.nomkstream = nomkstream_;
    if (with_max_len_) {
      options.trim_options.strategy = StreamTrimStrategy::MaxLen;
      options.trim_options.max_len = max_len_;
    }
    if (with_min_id_) {
      options.trim_options.strategy = StreamTrimStrategy::MinID;
      options.trim_options.min_id = min_id_;
    }
    if (with_entry_id_) {
      options.with_entry_id = true;
      options.entry_id = entry_id_;
    }

    Redis::Stream stream_db(svr->storage_, conn->GetNamespace());
    StreamEntryID entry_id;
    auto s = stream_db.Add(stream_name_, options, name_value_pairs_, &entry_id);
    if (!s.ok() && !s.IsNotFound()) {
      return Status(Status::RedisExecErr, s.ToString());
    }

    if (s.IsNotFound() && nomkstream_) {
      *output = Redis::NilString();
      return Status::OK();
    }

    *output = Redis::BulkString(entry_id.ToString());

    svr->OnEntryAddedToStream(conn->GetNamespace(), stream_name_, entry_id);

    return Status::OK();
  }

 private:
  std::string stream_name_;
  uint64_t max_len_ = 0;
  Redis::StreamEntryID min_id_;
  Redis::NewStreamEntryID entry_id_;
  std::vector<std::string> name_value_pairs_;
  bool nomkstream_ = false;
  bool with_max_len_ = false;
  bool with_min_id_ = false;
  bool with_entry_id_ = false;
};

class CommandXDel : public Commander {
 public:
  Status Parse(const std::vector<std::string> &args) override {
    for (size_t i = 2; i < args.size(); ++i) {
      Redis::StreamEntryID id;
      auto s = ParseStreamEntryID(args[i], &id);
      if (!s.IsOK()) {
        return s;
      }
      ids_.push_back(id);
    }
    return Status::OK();
  }

  Status Execute(Server *svr, Connection *conn, std::string *output) override {
    Redis::Stream stream_db(svr->storage_, conn->GetNamespace());
    uint64_t deleted;
    auto s = stream_db.DeleteEntries(args_[1], ids_, &deleted);
    if (!s.ok()) {
      return Status(Status::RedisExecErr, s.ToString());
    }

    *output = Redis::Integer(deleted);

    return Status::OK();
  }

 private:
  std::vector<Redis::StreamEntryID> ids_;
};

class CommandXLen : public Commander {
 public:
  Status Execute(Server *svr, Connection *conn, std::string *output) override {
    Redis::Stream stream_db(svr->storage_, conn->GetNamespace());
    uint64_t len;
    auto s = stream_db.Len(args_[1], &len);
    if (!s.ok()) {
      return Status(Status::RedisExecErr, s.ToString());
    }

    *output = Redis::Integer(len);

    return Status::OK();
  }
};

class CommandXInfo : public Commander {
 public:
  Status Parse(const std::vector<std::string> &args) override {
    auto val = Util::ToLower(args[1]);
    if (val == "stream" && args.size() >= 2) {
      stream_ = true;
      if (args.size() > 3 && Util::ToLower(args[3]) == "full") {
        full_ = true;
      }
      if (args.size() > 5 && Util::ToLower(args[4]) == "count") {
<<<<<<< HEAD
        auto parse_result = ParseInt<uint64_t>(args[5], 10);
        if (!parse_result) {
          return Status(Status::RedisParseErr, errValueNotInterger);
=======
        try {
          count_ = std::stoull(args[5]);
        } catch (const std::exception &) {
          return Status(Status::RedisParseErr, errValueNotInteger);
>>>>>>> b91c6e88
        }
        count_ = *parse_result;
      }
    }
    return Status::OK();
  }

  Status Execute(Server *svr, Connection *conn, std::string *output) override {
    if (stream_) {
      return getStreamInfo(svr, conn, output);
    }
    return Status::OK();
  }

 private:
  uint64_t count_ = 10;  // default Redis value
  bool stream_ = false;
  bool full_ = false;

  Status getStreamInfo(Server *svr, Connection *conn, std::string *output) {
    Redis::Stream stream_db(svr->storage_, conn->GetNamespace());
    Redis::StreamInfo info;
    auto s = stream_db.GetStreamInfo(args_[2], full_, count_, &info);
    if (!s.ok() && !s.IsNotFound()) {
      return Status(Status::RedisExecErr, s.ToString());
    }

    if (s.IsNotFound()) {
      return Status(Status::RedisExecErr, errNoSuchKey);
    }

    if (!full_) {
      output->append(Redis::MultiLen(14));
    } else {
      output->append(Redis::MultiLen(12));
    }
    output->append(Redis::BulkString("length"));
    output->append(Redis::Integer(info.size));
    output->append(Redis::BulkString("last-generated-id"));
    output->append(Redis::BulkString(info.last_generated_id.ToString()));
    output->append(Redis::BulkString("max-deleted-entry-id"));
    output->append(Redis::BulkString(info.max_deleted_entry_id.ToString()));
    output->append(Redis::BulkString("entries-added"));
    output->append(Redis::Integer(info.entries_added));
    output->append(Redis::BulkString("recorded-first-entry-id"));
    output->append(Redis::BulkString(info.recorded_first_entry_id.ToString()));
    if (!full_) {
      output->append(Redis::BulkString("first-entry"));
      if (info.first_entry) {
        output->append(Redis::MultiLen(2));
        output->append(Redis::BulkString(info.first_entry->key));
        output->append(Redis::MultiBulkString(info.first_entry->values));
      } else {
        output->append(Redis::NilString());
      }
      output->append(Redis::BulkString("last-entry"));
      if (info.last_entry) {
        output->append(Redis::MultiLen(2));
        output->append(Redis::BulkString(info.last_entry->key));
        output->append(Redis::MultiBulkString(info.last_entry->values));
      } else {
        output->append(Redis::NilString());
      }
    } else {
      output->append(Redis::BulkString("entries"));
      output->append(Redis::MultiLen(info.entries.size()));
      for (const auto& e : info.entries) {
        output->append(Redis::MultiLen(2));
        output->append(Redis::BulkString(e.key));
        output->append(Redis::MultiBulkString(e.values));
      }
    }

    return Status::OK();
  }
};

class CommandXRange : public Commander {
 public:
  Status Parse(const std::vector<std::string> &args) override {
    stream_name_ = args[1];

    if (args[2] == "-") {
      start_ = Redis::StreamEntryID::Minimum();
    } else if (args[2][0] == '(') {
      exclude_start_ = true;
      auto s = ParseRangeStart(args[2].substr(1), &start_);
      if (!s.IsOK()) return s;
    } else if (args[2] == "+") {
      start_ = Redis::StreamEntryID::Maximum();
    } else {
      auto s = ParseRangeStart(args[2], &start_);
      if (!s.IsOK()) return s;
    }

    if (args[3] == "+") {
      end_ = Redis::StreamEntryID::Maximum();
    } else if (args[3][0] == '(') {
      exclude_end_ = true;
      auto s = ParseRangeEnd(args[3].substr(1), &end_);
      if (!s.IsOK()) return s;
    } else if (args[3] == "-") {
      end_ = Redis::StreamEntryID::Minimum();
    } else {
      auto s = ParseRangeEnd(args[3], &end_);
      if (!s.IsOK()) return s;
    }

    if (args.size() >= 5 && Util::ToLower(args[4]) == "count") {
      if (args.size() != 6) {
        return Status(Status::RedisParseErr, errInvalidSyntax);
      }

<<<<<<< HEAD
      with_count_ = true;
      auto parse_result = ParseInt<uint64_t>(args[5], 10);
      if (!parse_result) {
        return Status(Status::RedisParseErr, errValueNotInterger);
=======
      try {
        with_count_ = true;
        count_ = std::stoull(args[5]);
      } catch (const std::exception &) {
        return Status(Status::RedisParseErr, errValueNotInteger);
>>>>>>> b91c6e88
      }
      count_ = *parse_result;
    }

    return Status::OK();
  }

  Status Execute(Server *svr, Connection *conn, std::string *output) override {
    if (with_count_ && count_ == 0) {
      *output = Redis::NilString();
      return Status::OK();
    }

    Redis::Stream stream_db(svr->storage_, conn->GetNamespace());

    Redis::StreamRangeOptions options;
    options.reverse = false;
    options.start = start_;
    options.end = end_;
    options.with_count = with_count_;
    options.count = count_;
    options.exclude_start = exclude_start_;
    options.exclude_end = exclude_end_;

    std::vector<StreamEntry> result;
    auto s = stream_db.Range(stream_name_, options, &result);
    if (!s.ok()) {
      return Status(Status::RedisExecErr, s.ToString());
    }

    output->append(Redis::MultiLen(result.size()));

    for (const auto &e : result) {
      output->append(Redis::MultiLen(2));
      output->append(Redis::BulkString(e.key));
      output->append(Redis::MultiBulkString(e.values));
    }

    return Status::OK();
  }

 private:
  std::string stream_name_;
  StreamEntryID start_;
  StreamEntryID end_;
  uint64_t count_ = 0;
  bool exclude_start_ = false;
  bool exclude_end_ = false;
  bool with_count_ = false;
};

class CommandXRevRange : public Commander {
 public:
  Status Parse(const std::vector<std::string> &args) override {
    stream_name_ = args[1];

    if (args[2] == "+") {
      start_ = Redis::StreamEntryID::Maximum();
    } else if (args[2][0] == '(') {
      exclude_start_ = true;
      auto s = ParseRangeEnd(args[2].substr(1), &start_);
      if (!s.IsOK()) return s;
    } else if (args[2] == "-") {
      start_ = Redis::StreamEntryID::Minimum();
    } else {
      auto s = ParseRangeEnd(args[2], &start_);
      if (!s.IsOK()) return s;
    }

    if (args[3] == "-") {
      end_ = Redis::StreamEntryID::Minimum();
    } else if (args[3][0] == '(') {
      exclude_end_ = true;
      auto s = ParseRangeStart(args[3].substr(1), &end_);
      if (!s.IsOK()) return s;
    } else if (args[3] == "+") {
      end_ = Redis::StreamEntryID::Maximum();
    } else {
      auto s = ParseRangeStart(args[3], &end_);
      if (!s.IsOK()) return s;
    }

    if (args.size() >= 5 && Util::ToLower(args[4]) == "count") {
      if (args.size() != 6) {
        return Status(Status::RedisParseErr, errInvalidSyntax);
      }
<<<<<<< HEAD
      with_count_ = true;
      auto parse_result = ParseInt<uint64_t>(args[5]);
      if (!parse_result) {
        return Status(Status::RedisParseErr, errValueNotInterger);
=======

      try {
        with_count_ = true;
        count_ = std::stoull(args[5]);
      } catch (const std::exception &) {
        return Status(Status::RedisParseErr, errValueNotInteger);
>>>>>>> b91c6e88
      }
      count_ = *parse_result;
    }

     return Status::OK();
  }

  Status Execute(Server *svr, Connection *conn, std::string *output) override {
    if (with_count_ && count_ == 0) {
      *output = Redis::NilString();
      return Status::OK();
    }

    Redis::Stream stream_db(svr->storage_, conn->GetNamespace());

    Redis::StreamRangeOptions options;
    options.reverse = true;
    options.start = start_;
    options.end = end_;
    options.with_count = with_count_;
    options.count = count_;
    options.exclude_start = exclude_start_;
    options.exclude_end = exclude_end_;

    std::vector<StreamEntry> result;
    auto s = stream_db.Range(stream_name_, options, &result);
    if (!s.ok()) {
      return Status(Status::RedisExecErr, s.ToString());
    }

    output->append(Redis::MultiLen(result.size()));

    for (const auto &e : result) {
      output->append(Redis::MultiLen(2));
      output->append(Redis::BulkString(e.key));
      output->append(Redis::MultiBulkString(e.values));
    }

    return Status::OK();
  }

 private:
  std::string stream_name_;
  StreamEntryID start_;
  StreamEntryID end_;
  uint64_t count_ = 0;
  bool exclude_start_ = false;
  bool exclude_end_ = false;
  bool with_count_ = false;
};

class CommandXRead : public Commander {
 public:
  Status Parse(const std::vector<std::string> &args) override {
    size_t streams_word_idx = 0;

    for (size_t i = 1; i < args.size();) {
      auto arg = Util::ToLower(args[i]);

      if (arg == "streams") {
        streams_word_idx = i;
        break;
      }

      if (arg == "count") {
        if (i+1 >= args.size()) {
          return Status(Status::RedisParseErr, errInvalidSyntax);
        }
        with_count_ = true;
        auto parse_result = ParseInt<uint64_t>(args[i+1], 10);
        if (!parse_result) {
          return Status(Status::RedisParseErr, errValueNotInteger);
        }
        count_ = *parse_result;
        i += 2;
        continue;
      }

      if (arg == "block") {
        if (i+1 >= args.size()) {
          return Status(Status::RedisParseErr, errInvalidSyntax);
        }

        block_ = true;
        auto parse_result = ParseInt<int64_t>(args[i+1], 10);
        if (!parse_result) {
          return Status(Status::RedisParseErr, errValueNotInteger);
        }
        if (*parse_result < 0) {
          return Status(Status::RedisParseErr, errTimeoutIsNegative);
        }
        block_timeout_ = *parse_result;
        i += 2;
        continue;
      }

      ++i;
    }

    if (streams_word_idx == 0) {
      return Status(Status::RedisParseErr, errInvalidSyntax);
    }

    if ((args.size() - streams_word_idx - 1) % 2 != 0) {
      return Status(Status::RedisParseErr, errUnbalancedStreamList);
    }

    size_t number_of_streams = (args.size() - streams_word_idx - 1) / 2;

    for (size_t i = streams_word_idx + 1; i <= streams_word_idx + number_of_streams; ++i) {
      streams_.push_back(args[i]);
      auto id_str = args[i + number_of_streams];
      bool get_latest = id_str == "$";
      latest_marks_.push_back(get_latest);
      StreamEntryID id;
      if (!get_latest) {
        auto s = ParseStreamEntryID(id_str, &id);
        if (!s.IsOK()) {
          return s;
        }
      }
      ids_.push_back(id);
    }

    return Status::OK();
  }

  Status Execute(Server *svr, Connection *conn, std::string *output) override {
    Redis::Stream stream_db(svr->storage_, conn->GetNamespace());

    std::vector<Redis::StreamReadResult> results;

    for (size_t i = 0; i < streams_.size(); ++i) {
      if (latest_marks_[i]) {
        continue;
      }

      Redis::StreamRangeOptions options;
      options.reverse = false;
      options.start = ids_[i];
      options.end = StreamEntryID{UINT64_MAX, UINT64_MAX};
      options.with_count = with_count_;
      options.count = count_;
      options.exclude_start = true;
      options.exclude_end = false;

      std::vector<StreamEntry> result;
      auto s = stream_db.Range(streams_[i], options, &result);
      if (!s.ok() && !s.IsNotFound()) {
        return Status(Status::RedisExecErr, s.ToString());
      }

      if (result.size() > 0) {
        results.emplace_back(streams_[i], result);
      }
    }

    if (block_ && results.empty()) {
      if (conn->IsInExec()) {
        *output = Redis::MultiLen(-1);
        return Status::OK();  // No blocking in multi-exec
      }

      return blockingRead(svr, conn, &stream_db);
    }

    if (!block_ && results.empty()) {
      *output = Redis::MultiLen(-1);
      return Status::OK();
    }

    return sendResults(output, results);
  }

  Status sendResults(std::string *output, const std::vector<StreamReadResult> &results) {
    output->append(Redis::MultiLen(results.size()));

    for (size_t i = 0; i < results.size(); ++i) {
      output->append(Redis::MultiLen(2));
      output->append(Redis::BulkString(results[i].name));
      output->append(Redis::MultiLen(results[i].entries.size()));
      for (size_t j = 0; j < results[i].entries.size(); ++j) {
        output->append(Redis::MultiLen(2));
        output->append(Redis::BulkString(results[i].entries[j].key));
        output->append(Redis::MultiBulkString(results[i].entries[j].values));
      }
    }

    return Status::OK();
  }

  Status blockingRead(Server *svr, Connection *conn, Redis::Stream *stream_db) {
    if (!with_count_) {
      with_count_ = true;
      count_ = blocked_default_count_;
    }

    for (size_t i = 0; i < streams_.size(); ++i) {
      if (latest_marks_[i]) {
        StreamEntryID last_generated_id;;
        auto s = stream_db->GetLastGeneratedID(streams_[i], &last_generated_id);
        if (!s.ok()) {
          return Status(Status::RedisExecErr, s.ToString());
        }

        ids_[i] = last_generated_id;
      }
    }

    svr_ = svr;
    conn_ = conn;

    svr_->BlockOnStreams(streams_, ids_, conn_);

    auto bev = conn->GetBufferEvent();
    bufferevent_setcb(bev, nullptr, WriteCB, EventCB, this);

    if (block_timeout_ > 0) {
      timer_ = evtimer_new(bufferevent_get_base(bev), TimerCB, this);
      timeval tm;
      if (block_timeout_ > 1000) {
        tm.tv_sec = block_timeout_ / 1000;
        tm.tv_usec = (block_timeout_ % 1000) * 1000;
      } else {
        tm.tv_sec = 0;
        tm.tv_usec = block_timeout_ * 1000;
      }

      evtimer_add(timer_, &tm);
    }

    return Status::OK();
  }

  static void WriteCB(bufferevent *bev, void *ctx) {
    auto command = reinterpret_cast<CommandXRead *>(ctx);

    if (command->timer_ != nullptr) {
      event_free(command->timer_);
      command->timer_ = nullptr;
    }

    command->unblockAll();
    bufferevent_setcb(bev, Redis::Connection::OnRead, Redis::Connection::OnWrite,
                      Redis::Connection::OnEvent, command->conn_);
    bufferevent_enable(bev, EV_READ);

    Redis::Stream stream_db(command->svr_->storage_, command->conn_->GetNamespace());

    std::vector<StreamReadResult> results;

    for (size_t i = 0; i < command->streams_.size(); ++i) {
      Redis::StreamRangeOptions options;
      options.reverse = false;
      options.start = command->ids_[i];
      options.end = StreamEntryID{UINT64_MAX, UINT64_MAX};
      options.with_count = command->with_count_;
      options.count = command->count_;
      options.exclude_start = true;
      options.exclude_end = false;

      std::vector<StreamEntry> result;
      auto s = stream_db.Range(command->streams_[i], options, &result);
      if (!s.ok()) {
        command->conn_->Reply(Redis::MultiLen(-1));
        LOG(ERROR) << "ERR executing XRANGE for stream " << command->streams_[i] << " from "
                   << command->ids_[i].ToString() << " to " << options.end.ToString()
                   << " with count " << command->count_ << ": " << s.ToString();
      }

      if (result.size() > 0) {
        results.emplace_back(command->streams_[i], result);
      }
    }

    if (results.empty()) {
      command->conn_->Reply(Redis::MultiLen(-1));
    }

    command->sendReply(results);
  }

  void sendReply(const std::vector<StreamReadResult> &results) {
    std::string output;

    output.append(Redis::MultiLen(results.size()));

    for (size_t i = 0; i < results.size(); ++i) {
      output.append(Redis::MultiLen(2));
      output.append(Redis::BulkString(results[i].name));
      output.append(Redis::MultiLen(results[i].entries.size()));
      for (size_t j = 0; j < results[i].entries.size(); ++j) {
        output.append(Redis::MultiLen(2));
        output.append(Redis::BulkString(results[i].entries[j].key));
        output.append(Redis::MultiBulkString(results[i].entries[j].values));
      }
    }

    conn_->Reply(output);
  }

  static void EventCB(bufferevent *bev, int16_t events, void *ctx) {
    auto command = static_cast<CommandXRead *>(ctx);

    if (events & (BEV_EVENT_EOF | BEV_EVENT_ERROR)) {
      if (command->timer_ != nullptr) {
        event_free(command->timer_);
        command->timer_ = nullptr;
      }
      command->unblockAll();
    }
    Redis::Connection::OnEvent(bev, events, command->conn_);
  }

  static void TimerCB(int, int16_t events, void *ctx) {
    auto command = reinterpret_cast<CommandXRead *>(ctx);

    command->conn_->Reply(Redis::NilString());

    event_free(command->timer_);
    command->timer_ = nullptr;

    command->unblockAll();

    auto bev = command->conn_->GetBufferEvent();
    bufferevent_setcb(bev, Redis::Connection::OnRead, Redis::Connection::OnWrite,
                      Redis::Connection::OnEvent, command->conn_);
    bufferevent_enable(bev, EV_READ);
  }

 private:
  std::vector<std::string> streams_;
  std::vector<StreamEntryID> ids_;
  std::vector<bool> latest_marks_;
  Server *svr_ = nullptr;
  Connection *conn_ = nullptr;
  event *timer_ = nullptr;
  uint64_t count_ = 0;
  int64_t block_timeout_ = 0;
  int blocked_default_count_ = 1000;
  bool with_count_ = false;
  bool block_ = false;

  void unblockAll() {
    svr_->UnblockOnStreams(streams_, conn_);
  }
};

class CommandXTrim : public Commander {
 public:
  Status Parse(const std::vector<std::string> &args) override {
    bool eq_sign_found = false;

    auto trim_strategy = Util::ToLower(args[2]);
    if (trim_strategy == "maxlen") {
      strategy_ = StreamTrimStrategy::MaxLen;

      size_t max_len_idx;
      if (args[3] != "=") {
        max_len_idx = 3;
      } else {
        max_len_idx = 4;
        eq_sign_found = true;
      }

      if (max_len_idx >= args.size()) {
        return Status(Status::RedisParseErr, errInvalidSyntax);
      }
<<<<<<< HEAD
      auto parse_result = ParseInt<uint64_t>(args[max_len_idx], 10);
      if (!parse_result) {
        return Status(Status::RedisParseErr, errValueNotInterger);
=======

      try {
        max_len_ = std::stoull(args[max_len_idx]);
      } catch (const std::exception &) {
        return Status(Status::RedisParseErr, errValueNotInteger);
>>>>>>> b91c6e88
      }
      max_len_ = *parse_result;
    } else if (trim_strategy == "minid") {
      strategy_ = StreamTrimStrategy::MinID;

      size_t min_id_idx;
      if (args[3] != "=") {
        min_id_idx = 3;
      } else {
        min_id_idx = 4;
        eq_sign_found = true;
      }

      if (min_id_idx >= args.size()) {
        return Status(Status::RedisParseErr, errInvalidSyntax);
      }

      auto s = ParseStreamEntryID(args[min_id_idx], &min_id_);
      if (!s.IsOK()) {
        return s;
      }
    } else {
      return Status(Status::RedisParseErr, errInvalidSyntax);
    }

    bool limit_option_found = false;
    if (eq_sign_found) {
      if (args.size() > 6 && Util::ToLower(args[5]) == "limit") {
        limit_option_found = true;
      }
    } else {
      if (args.size() > 5 && Util::ToLower(args[4]) == "limit") {
        limit_option_found = true;
      }
    }

    if (limit_option_found) {
      return Status(Status::RedisParseErr, errLimitOptionNotAllowed);
    }

    return Status::OK();
  }

  Status Execute(Server *svr, Connection *conn, std::string *output) override {
    Redis::Stream stream_db(svr->storage_, conn->GetNamespace());

    StreamTrimOptions options;
    options.strategy = strategy_;
    options.max_len = max_len_;
    options.min_id = min_id_;

    uint64_t removed;
    auto s = stream_db.Trim(args_[1], options, &removed);
    if (!s.ok()) {
      return Status(Status::RedisExecErr, s.ToString());
    }

    *output = Redis::Integer(removed);

    return Status::OK();
  }

 private:
  uint64_t max_len_ = 0;
  StreamEntryID min_id_;
  StreamTrimStrategy strategy_ = StreamTrimStrategy::None;
};

#define ADD_CMD(name, arity, description , first_key, last_key, key_step, fn) \
{name, arity, description, 0, first_key, last_key, key_step, []() -> std::unique_ptr<Commander> { \
  return std::unique_ptr<Commander>(new fn()); \
}}

CommandAttributes redisCommandTable[] = {
    ADD_CMD("auth", 2, "read-only ok-loading", 0, 0, 0, CommandAuth),
    ADD_CMD("ping", -1, "read-only", 0, 0, 0, CommandPing),
    ADD_CMD("select", 2, "read-only", 0, 0, 0, CommandSelect),
    ADD_CMD("info", -1, "read-only ok-loading", 0, 0, 0, CommandInfo),
    ADD_CMD("role", 1, "read-only ok-loading", 0, 0, 0, CommandRole),
    ADD_CMD("config", -2, "read-only", 0, 0, 0, CommandConfig),
    ADD_CMD("namespace", -3, "read-only", 0, 0, 0, CommandNamespace),
    ADD_CMD("keys", 2, "read-only", 0, 0, 0, CommandKeys),
    ADD_CMD("flushdb", 1, "write", 0, 0, 0, CommandFlushDB),
    ADD_CMD("flushall", 1, "write", 0, 0, 0, CommandFlushAll),
    ADD_CMD("dbsize", -1, "read-only", 0, 0, 0, CommandDBSize),
    ADD_CMD("slowlog", -2, "read-only", 0, 0, 0, CommandSlowlog),
    ADD_CMD("perflog", -2, "read-only", 0, 0, 0, CommandPerfLog),
    ADD_CMD("client", -2, "read-only", 0, 0, 0, CommandClient),
    ADD_CMD("monitor", 1, "read-only no-multi", 0, 0, 0, CommandMonitor),
    ADD_CMD("shutdown", 1, "read-only", 0, 0, 0, CommandShutdown),
    ADD_CMD("quit", 1, "read-only", 0, 0, 0, CommandQuit),
    ADD_CMD("scan", -2, "read-only", 0, 0, 0, CommandScan),
    ADD_CMD("randomkey", 1, "read-only no-script", 0, 0, 0, CommandRandomKey),
    ADD_CMD("debug", -2, "read-only exclusive", 0, 0, 0, CommandDebug),
    ADD_CMD("command", -1, "read-only", 0, 0, 0, CommandCommand),
    ADD_CMD("echo", 2, "read-only", 0, 0, 0, CommandEcho),
    ADD_CMD("hello", -1,  "read-only ok-loading", 0, 0, 0, CommandHello),

    ADD_CMD("ttl", 2, "read-only", 1, 1, 1, CommandTTL),
    ADD_CMD("pttl", 2, "read-only", 1, 1, 1, CommandPTTL),
    ADD_CMD("type", 2, "read-only", 1, 1, 1, CommandType),
    ADD_CMD("object", 3, "read-only", 2, 2, 1, CommandObject),
    ADD_CMD("exists", -2, "read-only", 1, -1, 1, CommandExists),
    ADD_CMD("persist", 2, "write", 1, 1, 1, CommandPersist),
    ADD_CMD("expire", 3, "write", 1, 1, 1, CommandExpire),
    ADD_CMD("pexpire", 3, "write", 1, 1, 1, CommandPExpire),
    ADD_CMD("expireat", 3, "write", 1, 1, 1, CommandExpireAt),
    ADD_CMD("pexpireat", 3, "write", 1, 1, 1, CommandPExpireAt),
    ADD_CMD("del", -2, "write", 1, -1, 1, CommandDel),
    ADD_CMD("unlink", -2, "write", 1, -1, 1, CommandDel),

    ADD_CMD("get", 2, "read-only", 1, 1, 1, CommandGet),
    ADD_CMD("strlen", 2, "read-only", 1, 1, 1, CommandStrlen),
    ADD_CMD("getset", 3, "write", 1, 1, 1, CommandGetSet),
    ADD_CMD("getrange", 4, "read-only", 1, 1, 1, CommandGetRange),
    ADD_CMD("getdel", 2, "write", 1, 1, 1, CommandGetDel),
    ADD_CMD("setrange", 4, "write", 1, 1, 1, CommandSetRange),
    ADD_CMD("mget", -2, "read-only", 1, -1, 1, CommandMGet),
    ADD_CMD("append", 3, "write", 1, 1, 1, CommandAppend),
    ADD_CMD("set", -3, "write", 1, 1, 1, CommandSet),
    ADD_CMD("setex", 4, "write", 1, 1, 1, CommandSetEX),
    ADD_CMD("psetex", 4, "write", 1, 1, 1, CommandPSetEX),
    ADD_CMD("setnx", 3, "write", 1, 1, 1, CommandSetNX),
    ADD_CMD("msetnx", -3, "write exclusive", 1, -1, 2, CommandMSetNX),
    ADD_CMD("mset", -3, "write", 1, -1, 2, CommandMSet),
    ADD_CMD("incrby", 3, "write", 1, 1, 1, CommandIncrBy),
    ADD_CMD("incrbyfloat", 3, "write", 1, 1, 1, CommandIncrByFloat),
    ADD_CMD("incr", 2, "write", 1, 1, 1, CommandIncr),
    ADD_CMD("decrby", 3, "write", 1, 1, 1, CommandDecrBy),
    ADD_CMD("decr", 2, "write", 1, 1, 1, CommandDecr),
    ADD_CMD("cas", -4, "write", 1, 1, 1, CommandCAS),
    ADD_CMD("cad", 3, "write", 1, 1, 1, CommandCAD),

    ADD_CMD("getbit", 3, "read-only", 1, 1, 1, CommandGetBit),
    ADD_CMD("setbit", 4, "write", 1, 1, 1, CommandSetBit),
    ADD_CMD("bitcount", -2, "read-only", 1, 1, 1, CommandBitCount),
    ADD_CMD("bitpos", -3, "read-only", 1, 1, 1, CommandBitPos),
    ADD_CMD("bitop", -4, "write", 2, -1, 1, CommandBitOp),

    ADD_CMD("hget", 3, "read-only", 1, 1, 1, CommandHGet),
    ADD_CMD("hincrby", 4, "write", 1, 1, 1, CommandHIncrBy),
    ADD_CMD("hincrbyfloat", 4, "write", 1, 1, 1, CommandHIncrByFloat),
    ADD_CMD("hset", -4, "write", 1, 1, 1, CommandHMSet),
    ADD_CMD("hsetnx", 4, "write", 1, 1, 1, CommandHSetNX),
    ADD_CMD("hdel", -3, "write", 1, 1, 1, CommandHDel),
    ADD_CMD("hstrlen", 3, "read-only", 1, 1, 1, CommandHStrlen),
    ADD_CMD("hexists", 3, "read-only", 1, 1, 1, CommandHExists),
    ADD_CMD("hlen", 2, "read-only", 1, 1, 1, CommandHLen),
    ADD_CMD("hmget", -3, "read-only", 1, 1, 1, CommandHMGet),
    ADD_CMD("hmset", -4, "write", 1, 1, 1, CommandHMSet),
    ADD_CMD("hkeys", 2, "read-only", 1, 1, 1, CommandHKeys),
    ADD_CMD("hvals", 2, "read-only", 1, 1, 1, CommandHVals),
    ADD_CMD("hgetall", 2, "read-only", 1, 1, 1, CommandHGetAll),
    ADD_CMD("hscan", -3, "read-only", 1, 1, 1, CommandHScan),
    ADD_CMD("hrange", -4, "read-only", 1, 1, 1, CommandHRange),

    ADD_CMD("lpush", -3, "write", 1, 1, 1, CommandLPush),
    ADD_CMD("rpush", -3, "write", 1, 1, 1, CommandRPush),
    ADD_CMD("lpushx", -3, "write", 1, 1, 1, CommandLPushX),
    ADD_CMD("rpushx", -3, "write", 1, 1, 1, CommandRPushX),
    ADD_CMD("lpop", -2, "write", 1, 1, 1, CommandLPop),
    ADD_CMD("rpop", -2, "write", 1, 1, 1, CommandRPop),
    ADD_CMD("blpop", -3, "write no-script", 1, -2, 1, CommandBLPop),
    ADD_CMD("brpop", -3, "write no-script", 1, -2, 1, CommandBRPop),
    ADD_CMD("lrem", 4, "write", 1, 1, 1, CommandLRem),
    ADD_CMD("linsert", 5, "write", 1, 1, 1, CommandLInsert),
    ADD_CMD("lrange", 4, "read-only", 1, 1, 1, CommandLRange),
    ADD_CMD("lindex", 3, "read-only", 1, 1, 1, CommandLIndex),
    ADD_CMD("ltrim", 4, "write", 1, 1, 1, CommandLTrim),
    ADD_CMD("llen", 2, "read-only", 1, 1, 1, CommandLLen),
    ADD_CMD("lset", 4, "write", 1, 1, 1, CommandLSet),
    ADD_CMD("rpoplpush", 3, "write", 1, 2, 1, CommandRPopLPUSH),
    ADD_CMD("lmove", 5, "write", 1, 2, 1, CommandLMove),

    ADD_CMD("sadd", -3, "write", 1, 1, 1, CommandSAdd),
    ADD_CMD("srem", -3, "write", 1, 1, 1, CommandSRem),
    ADD_CMD("scard", 2, "read-only", 1, 1, 1, CommandSCard),
    ADD_CMD("smembers", 2, "read-only", 1, 1, 1, CommandSMembers),
    ADD_CMD("sismember", 3, "read-only", 1, 1, 1, CommandSIsMember),
    ADD_CMD("smismember", -3, "read-only", 1, 1, 1, CommandSMIsMember),
    ADD_CMD("spop", -2, "write", 1, 1, 1, CommandSPop),
    ADD_CMD("srandmember", -2, "read-only", 1, 1, 1, CommandSRandMember),
    ADD_CMD("smove", 4, "write", 1, 2, 1, CommandSMove),
    ADD_CMD("sdiff", -2, "read-only", 1, -1, 1, CommandSDiff),
    ADD_CMD("sunion", -2, "read-only", 1, -1, 1, CommandSUnion),
    ADD_CMD("sinter", -2, "read-only", 1, -1, 1, CommandSInter),
    ADD_CMD("sdiffstore", -3, "write", 1, -1, 1, CommandSDiffStore),
    ADD_CMD("sunionstore", -3, "write", 1, -1, 1, CommandSUnionStore),
    ADD_CMD("sinterstore", -3, "write", 1, -1, 1, CommandSInterStore),
    ADD_CMD("sscan", -3, "read-only", 1, 1, 1, CommandSScan),

    ADD_CMD("zadd", -4, "write", 1, 1, 1, CommandZAdd),
    ADD_CMD("zcard", 2, "read-only", 1, 1, 1, CommandZCard),
    ADD_CMD("zcount", 4, "read-only", 1, 1, 1, CommandZCount),
    ADD_CMD("zincrby", 4, "write", 1, 1, 1, CommandZIncrBy),
    ADD_CMD("zinterstore", -4, "write", 1, 1, 1, CommandZInterStore),
    ADD_CMD("zlexcount", 4, "read-only", 1, 1, 1, CommandZLexCount),
    ADD_CMD("zpopmax", -2, "write", 1, 1, 1, CommandZPopMax),
    ADD_CMD("zpopmin", -2, "write", 1, 1, 1, CommandZPopMin),
    ADD_CMD("zrange", -4, "read-only", 1, 1, 1, CommandZRange),
    ADD_CMD("zrevrange", -4, "read-only", 1, 1, 1, CommandZRevRange),
    ADD_CMD("zrangebylex", -4, "read-only", 1, 1, 1, CommandZRangeByLex),
    ADD_CMD("zrevrangebylex", -4, "read-only", 1, 1, 1, CommandZRevRangeByLex),
    ADD_CMD("zrangebyscore", -4, "read-only", 1, 1, 1, CommandZRangeByScore),
    ADD_CMD("zrank", 3, "read-only", 1, 1, 1, CommandZRank),
    ADD_CMD("zrem", -3, "write", 1, 1, 1, CommandZRem),
    ADD_CMD("zremrangebyrank", 4, "write", 1, 1, 1, CommandZRemRangeByRank),
    ADD_CMD("zremrangebyscore", -4, "write", 1, 1, 1, CommandZRemRangeByScore),
    ADD_CMD("zremrangebylex", 4, "write", 1, 1, 1, CommandZRemRangeByLex),
    ADD_CMD("zrevrangebyscore", -4, "read-only", 1, 1, 1, CommandZRevRangeByScore),
    ADD_CMD("zrevrank", 3, "read-only", 1, 1, 1, CommandZRevRank),
    ADD_CMD("zscore", 3, "read-only", 1, 1, 1, CommandZScore),
    ADD_CMD("zmscore", -3, "read-only", 1, 1, 1, CommandZMScore),
    ADD_CMD("zscan", -3, "read-only", 1, 1, 1, CommandZScan),
    ADD_CMD("zunionstore", -4, "write", 1, 1, 1, CommandZUnionStore),

    ADD_CMD("geoadd", -5, "write", 1, 1, 1, CommandGeoAdd),
    ADD_CMD("geodist", -4, "read-only", 1, 1, 1, CommandGeoDist),
    ADD_CMD("geohash", -3, "read-only", 1, 1, 1, CommandGeoHash),
    ADD_CMD("geopos", -3, "read-only", 1, 1, 1, CommandGeoPos),
    ADD_CMD("georadius", -6, "write", 1, 1, 1, CommandGeoRadius),
    ADD_CMD("georadiusbymember", -5, "write", 1, 1, 1, CommandGeoRadiusByMember),
    ADD_CMD("georadius_ro", -6, "read-only", 1, 1, 1, CommandGeoRadiusReadonly),
    ADD_CMD("georadiusbymember_ro", -5, "read-only", 1, 1, 1, CommandGeoRadiusByMemberReadonly),

    ADD_CMD("publish", 3, "read-only pub-sub", 0, 0, 0, CommandPublish),
    ADD_CMD("subscribe", -2, "read-only pub-sub no-multi no-script", 0, 0, 0, CommandSubscribe),
    ADD_CMD("unsubscribe", -1, "read-only pub-sub no-multi no-script", 0, 0, 0, CommandUnSubscribe),
    ADD_CMD("psubscribe", -2, "read-only pub-sub no-multi no-script", 0, 0, 0, CommandPSubscribe),
    ADD_CMD("punsubscribe", -1, "read-only pub-sub no-multi no-script", 0, 0, 0, CommandPUnSubscribe),
    ADD_CMD("pubsub", -2, "read-only pub-sub no-script", 0, 0, 0, CommandPubSub),

    ADD_CMD("multi", 1, "multi", 0, 0, 0, CommandMulti),
    ADD_CMD("discard", 1, "multi", 0, 0, 0, CommandDiscard),
    ADD_CMD("exec", 1, "exclusive multi", 0, 0, 0, CommandExec),

    ADD_CMD("siadd", -3, "write", 1, 1, 1, CommandSortedintAdd),
    ADD_CMD("sirem", -3, "write", 1, 1, 1, CommandSortedintRem),
    ADD_CMD("sicard", 2, "read-only", 1, 1, 1, CommandSortedintCard),
    ADD_CMD("siexists", -3, "read-only", 1, 1, 1, CommandSortedintExists),
    ADD_CMD("sirange", -4, "read-only", 1, 1, 1, CommandSortedintRange),
    ADD_CMD("sirevrange", -4, "read-only", 1, 1, 1, CommandSortedintRevRange),
    ADD_CMD("sirangebyvalue", -4, "read-only", 1, 1, 1, CommandSortedintRangeByValue),
    ADD_CMD("sirevrangebyvalue", -4, "read-only", 1, 1, 1, CommandSortedintRevRangeByValue),

    ADD_CMD("cluster", -2, "cluster no-script", 0, 0, 0, CommandCluster),
    ADD_CMD("clusterx", -2, "cluster no-script", 0, 0, 0, CommandClusterX),

    ADD_CMD("eval", -3, "exclusive write no-script", 0, 0, 0, CommandEval),
    ADD_CMD("evalsha", -3, "exclusive write no-script", 0, 0, 0, CommandEvalSHA),
    ADD_CMD("eval_ro", -3, "read-only no-script", 0, 0, 0, CommandEvalRO),
    ADD_CMD("evalsha_ro", -3, "read-only no-script", 0, 0, 0, CommandEvalSHARO),
    ADD_CMD("script", -2, "exclusive no-script", 0, 0, 0, CommandScript),

    ADD_CMD("compact", 1, "read-only no-script", 0, 0, 0, CommandCompact),
    ADD_CMD("bgsave", 1, "read-only no-script", 0, 0, 0, CommandBGSave),
    ADD_CMD("flushbackup", 1, "read-only no-script", 0, 0, 0, CommandFlushBackup),
    ADD_CMD("slaveof", 3, "read-only exclusive no-script", 0, 0, 0, CommandSlaveOf),
    ADD_CMD("stats", 1, "read-only", 0, 0, 0, CommandStats),

    ADD_CMD("replconf", -3, "read-only replication no-script", 0, 0, 0, CommandReplConf),
    ADD_CMD("psync", -2, "read-only replication no-multi no-script", 0, 0, 0, CommandPSync),
    ADD_CMD("_fetch_meta", 1, "read-only replication no-multi no-script", 0, 0, 0, CommandFetchMeta),
    ADD_CMD("_fetch_file", 2, "read-only replication no-multi no-script", 0, 0, 0, CommandFetchFile),
    ADD_CMD("_db_name", 1, "read-only replication no-multi", 0, 0, 0, CommandDBName),

    ADD_CMD("xadd", -5, "write", 1, 1, 1, CommandXAdd),
    ADD_CMD("xdel", -3, "write", 1, 1, 1, CommandXDel),
    ADD_CMD("xlen", 2, "read-only", 1, 1, 1, CommandXLen),
    ADD_CMD("xinfo", -2, "read-only", 0, 0, 0, CommandXInfo),
    ADD_CMD("xrange", -4, "read-only", 1, 1, 1, CommandXRange),
    ADD_CMD("xrevrange", -2, "read-only", 0, 0, 0, CommandXRevRange),
    ADD_CMD("xread", -4, "read-only", 0, 0, 0, CommandXRead),
    ADD_CMD("xtrim", -4, "write", 1, 1, 1, CommandXTrim),
};

// Command table after rename-command directive
std::map<std::string, CommandAttributes *> commands;
// Original Command table before rename-command directive
std::map<std::string, CommandAttributes *> original_commands;

int GetCommandNum() {
  return sizeof(redisCommandTable) / sizeof(struct CommandAttributes);
}

std::map<std::string, CommandAttributes *> *GetCommands() {
  return &commands;
}

std::map<std::string, CommandAttributes *> *GetOriginalCommands() {
  return &original_commands;
}

void PopulateCommands() {
  for (int i = 0; i < GetCommandNum(); i++) {
    original_commands[redisCommandTable[i].name] = &redisCommandTable[i];
  }
  commands = original_commands;
}

void InitCommandsTable() {
  for (int i = 0; i < GetCommandNum(); i++) {
    std::string desc = redisCommandTable[i].description;
    std::vector<std::string> str_flags = Util::Split(desc, " ");
    for (const auto &flag : str_flags) {
      if (flag == "write") redisCommandTable[i].flags |= kCmdWrite;
      if (flag == "read-only") redisCommandTable[i].flags |= kCmdReadOnly;
      if (flag == "replication") redisCommandTable[i].flags |= kCmdReplication;
      if (flag == "pub-sub") redisCommandTable[i].flags |= kCmdPubSub;
      if (flag == "ok-loading") redisCommandTable[i].flags |= kCmdLoading;
      if (flag == "exclusive") redisCommandTable[i].flags |= kCmdExclusive;
      if (flag == "multi") redisCommandTable[i].flags |= kCmdMulti;
      if (flag == "no-multi") redisCommandTable[i].flags |= kCmdNoMulti;
      if (flag == "no-script") redisCommandTable[i].flags |= kCmdNoScript;
    }
  }
}

std::string GetCommandInfo(const CommandAttributes *command_attributes) {
  std::string command, command_flags;
  command.append(Redis::MultiLen(6));
  command.append(Redis::BulkString(command_attributes->name));
  command.append(Redis::Integer(command_attributes->arity));
  command_flags.append(Redis::MultiLen(1));
  command_flags.append(Redis::BulkString(command_attributes->is_write() ? "write" : "readonly"));
  command.append(command_flags);
  command.append(Redis::Integer(command_attributes->first_key));
  command.append(Redis::Integer(command_attributes->last_key));
  command.append(Redis::Integer(command_attributes->key_step));
  return command;
}

void GetAllCommandsInfo(std::string *info) {
  info->append(Redis::MultiLen(original_commands.size()));
  for (const auto &iter : original_commands) {
    auto command_attribute = iter.second;
    auto command_info = GetCommandInfo(command_attribute);
    info->append(command_info);
  }
}

void GetCommandsInfo(std::string *info, const std::vector<std::string> &cmd_names) {
  info->append(Redis::MultiLen(cmd_names.size()));
  for (const auto &cmd_name : cmd_names) {
    auto cmd_iter = original_commands.find(Util::ToLower(cmd_name));
    if (cmd_iter == original_commands.end()) {
      info->append(Redis::NilString());
    } else {
      auto command_attribute = cmd_iter->second;
      auto command_info = GetCommandInfo(command_attribute);
      info->append(command_info);
    }
  }
}

Status GetKeysFromCommand(const std::string &cmd_name, int argc, std::vector<int> *keys_indexes) {
  auto cmd_iter = original_commands.find(Util::ToLower(cmd_name));
  if (cmd_iter == original_commands.end()) {
    return Status(Status::RedisUnknownCmd, "Invalid command specified");
  }
  auto command_attribute = cmd_iter->second;
  if (command_attribute->first_key == 0) {
    return Status(Status::NotOK, "The command has no key arguments");
  }
  if ((command_attribute->arity > 0 && command_attribute->arity != argc) || argc < -command_attribute->arity) {
    return Status(Status::NotOK, "Invalid number of arguments specified for command");
  }
  auto last = command_attribute->last_key;
  if (last < 0) last = argc + last;

  for (int j = command_attribute->first_key; j <= last; j += command_attribute->key_step) {
    keys_indexes->emplace_back(j);
  }
  return Status::OK();
}

bool IsCommandExists(const std::string &name) {
  return original_commands.find(Util::ToLower(name)) != original_commands.end();
}

}  // namespace Redis<|MERGE_RESOLUTION|>--- conflicted
+++ resolved
@@ -375,18 +375,10 @@
 class CommandGetRange: public Commander {
  public:
   Status Parse(const std::vector<std::string> &args) override {
-<<<<<<< HEAD
     auto parse_start = ParseInt<int>(args[2], 10);
     auto parse_stop = ParseInt<int>(args[3], 10);
     if (!parse_start || !parse_stop) {
-      return Status(Status::RedisParseErr, errValueNotInterger);
-=======
-    try {
-      start_ = std::stoi(args[2]);
-      stop_ = std::stoi(args[3]);
-    } catch (std::exception &e) {
       return Status(Status::RedisParseErr, errValueNotInteger);
->>>>>>> b91c6e88
     }
     start_ = *parse_start;
     stop_ = *parse_stop;
@@ -423,16 +415,9 @@
 class CommandSetRange: public Commander {
  public:
   Status Parse(const std::vector<std::string> &args) override {
-<<<<<<< HEAD
     auto parse_result = ParseInt<int>(args[2], 10);
     if (!parse_result) {
-      return Status(Status::RedisParseErr, errValueNotInterger);
-=======
-    try {
-      offset_ = std::stoi(args[2]);
-    } catch (std::exception &e) {
       return Status(Status::RedisParseErr, errValueNotInteger);
->>>>>>> b91c6e88
     }
     offset_ = *parse_result;
     return Commander::Parse(args);
@@ -583,16 +568,9 @@
 class CommandSetEX : public Commander {
  public:
   Status Parse(const std::vector<std::string> &args) override {
-<<<<<<< HEAD
     auto parse_result = ParseInt<int>(args[2], 10);
     if (!parse_result) {
-      return Status(Status::RedisParseErr, errValueNotInterger);
-=======
-    try {
-      ttl_ = std::stoi(args[2]);
-    } catch (std::exception &e) {
       return Status(Status::RedisParseErr, errValueNotInteger);
->>>>>>> b91c6e88
     }
     ttl_ = *parse_result;
     if (ttl_ <= 0) return Status(Status::RedisParseErr, errInvalidExpireTime);
@@ -805,7 +783,7 @@
         if (last_arg) return Status(Status::NotOK, errWrongNumOfArguments);
         auto parse_result = ParseInt<int>(args_[++i].c_str(), 10);
         if (!parse_result) {
-          return Status(Status::RedisParseErr, errValueNotInterger);
+          return Status(Status::RedisParseErr, errValueNotInteger);
         }
         ttl_ = *parse_result;
         if (ttl_ <= 0) return Status(Status::RedisParseErr, errInvalidExpireTime);
@@ -813,7 +791,7 @@
         if (last_arg) return Status(Status::NotOK, errWrongNumOfArguments);
         auto parse_result = ParseInt<int>(args[++i].c_str(), 10);
         if (!parse_result) {
-          return Status(Status::RedisParseErr, errValueNotInterger);
+          return Status(Status::RedisParseErr, errValueNotInteger);
         }
         auto ttl_ms = *parse_result;
         if (ttl_ms <= 0) return Status(Status::RedisParseErr, errInvalidExpireTime);
@@ -1134,20 +1112,9 @@
   Status Parse(const std::vector<std::string> &args) override {
     int64_t now;
     rocksdb::Env::Default()->GetCurrentTime(&now);
-<<<<<<< HEAD
     auto parse_result = ParseInt<int>(args[2], 10);
     if (!parse_result) {
-      return Status(Status::RedisParseErr, errValueNotInterger);
-=======
-    try {
-      seconds_ = std::stoi(args[2]);
-      if (seconds_ >= INT32_MAX - now) {
-        return Status(Status::RedisParseErr, "the expire time was overflow");
-      }
-      seconds_ += now;
-    } catch (std::exception &e) {
       return Status(Status::RedisParseErr, errValueNotInteger);
->>>>>>> b91c6e88
     }
     seconds_ = *parse_result;
     if (seconds_ >= INT32_MAX - now) {
@@ -1211,19 +1178,9 @@
 class CommandExpireAt : public Commander {
  public:
   Status Parse(const std::vector<std::string> &args) override {
-<<<<<<< HEAD
     auto parse_result = ParseInt<int64_t>(args[2], 10);
     if (!parse_result) {
-      return Status(Status::RedisParseErr, errValueNotInterger);
-=======
-    try {
-      timestamp_ = std::stoi(args[2]);
-      if (timestamp_ >= INT32_MAX) {
-        return Status(Status::RedisParseErr, "the expire time was overflow");
-      }
-    } catch (std::exception &e) {
       return Status(Status::RedisParseErr, errValueNotInteger);
->>>>>>> b91c6e88
     }
     if (*parse_result >= INT32_MAX) {
       return Status(Status::RedisParseErr, "the expire time was overflow");
@@ -1847,16 +1804,9 @@
 class CommandLRem : public Commander {
  public:
   Status Parse(const std::vector<std::string> &args) override {
-<<<<<<< HEAD
     auto parse_result = ParseInt<int>(args[2], 10);
     if (!parse_result) {
-      return Status(Status::RedisParseErr, errValueNotInterger);
-=======
-    try {
-      count_ = std::stoi(args[2]);
-    } catch (std::exception &e) {
       return Status(Status::RedisParseErr, errValueNotInteger);
->>>>>>> b91c6e88
     }
     count_ = *parse_result;
     return Commander::Parse(args);
@@ -1906,18 +1856,10 @@
 class CommandLRange : public Commander {
  public:
   Status Parse(const std::vector<std::string> &args) override {
-<<<<<<< HEAD
     auto parse_start = ParseInt<int>(args[2], 10);
     auto parse_stop = ParseInt<int>(args[3], 10);
     if (!parse_start || !parse_stop) {
-      return Status(Status::RedisParseErr, errValueNotInterger);
-=======
-    try {
-      start_ = std::stoi(args[2]);
-      stop_ = std::stoi(args[3]);
-    } catch (std::exception &e) {
       return Status(Status::RedisParseErr, errValueNotInteger);
->>>>>>> b91c6e88
     }
     start_ = *parse_start;
     stop_ = *parse_stop;
@@ -1955,16 +1897,9 @@
 class CommandLIndex : public Commander {
  public:
   Status Parse(const std::vector<std::string> &args) override {
-<<<<<<< HEAD
     auto parse_reuslt = ParseInt<int>(args[2], 10);
     if (!parse_reuslt) {
-      return Status(Status::RedisParseErr, errValueNotInterger);
-=======
-    try {
-      index_ = std::stoi(args[2]);
-    } catch (std::exception &e) {
       return Status(Status::RedisParseErr, errValueNotInteger);
->>>>>>> b91c6e88
     }
     index_ = *parse_reuslt;
     return Commander::Parse(args);
@@ -1991,16 +1926,9 @@
 class CommandLSet : public Commander {
  public:
   Status Parse(const std::vector<std::string> &args) override {
-<<<<<<< HEAD
     auto parse_reuslt = ParseInt<int>(args[2], 10);
     if (!parse_reuslt) {
-      return Status(Status::RedisParseErr, errValueNotInterger);
-=======
-    try {
-      index_ = std::stoi(args[2]);
-    } catch (std::exception &e) {
       return Status(Status::RedisParseErr, errValueNotInteger);
->>>>>>> b91c6e88
     }
     index_ = *parse_reuslt;
     return Commander::Parse(args);
@@ -2022,18 +1950,10 @@
 class CommandLTrim : public Commander {
  public:
   Status Parse(const std::vector<std::string> &args) override {
-<<<<<<< HEAD
     auto parse_start = ParseInt<int>(args[2], 10);
     auto parse_stop = ParseInt<int>(args[3], 10);
     if (!parse_start || !parse_stop) {
-      return Status(Status::RedisParseErr, errValueNotInterger);
-=======
-    try {
-      start_ = std::stoi(args[2]);
-      stop_ = std::stoi(args[3]);
-    } catch (std::exception &e) {
       return Status(Status::RedisParseErr, errValueNotInteger);
->>>>>>> b91c6e88
     }
     start_ = *parse_start;
     stop_ = *parse_stop;
@@ -2209,15 +2129,10 @@
     if (args.size() == 3) {
       auto parse_result = ParseInt<int>(args[2], 10);
       if (!parse_result) {
-        return Status(Status::RedisParseErr, errValueNotInterger);
-      }
-<<<<<<< HEAD
+        return Status(Status::RedisParseErr, errValueNotInteger);
+      }
       count_ = *parse_result;
       with_count_ = true;
-=======
-    } catch (std::exception &e) {
-      return Status(Status::RedisParseErr, errValueNotInteger);
->>>>>>> b91c6e88
     }
     return Commander::Parse(args);
   }
@@ -2251,14 +2166,9 @@
     if (args.size() == 3) {
       auto parse_result = ParseInt<int>(args[2], 10);
       if (!parse_result) {
-        return Status(Status::RedisParseErr, errValueNotInterger);
-      }
-<<<<<<< HEAD
+        return Status(Status::RedisParseErr, errValueNotInteger);
+      }
       count_ = *parse_result;
-=======
-    } catch (std::exception &e) {
-      return Status(Status::RedisParseErr, errValueNotInteger);
->>>>>>> b91c6e88
     }
     return Commander::Parse(args);
   }
@@ -2534,16 +2444,9 @@
 
   Status Parse(const std::vector<std::string> &args) override {
     if (args.size() > 2) {
-<<<<<<< HEAD
       auto parse_result = ParseInt<int>(args[2], 10);
       if (!parse_result) {
-        return Status(Status::RedisParseErr, errValueNotInterger);
-=======
-      try {
-        count_ = std::stoi(args[2]);
-      } catch (const std::exception &e) {
         return Status(Status::RedisParseErr, errValueNotInteger);
->>>>>>> b91c6e88
       }
       count_ = *parse_result;
     }
@@ -2584,18 +2487,10 @@
  public:
   explicit CommandZRange(bool reversed = false) { reversed_ = reversed; }
   Status Parse(const std::vector<std::string> &args) override {
-<<<<<<< HEAD
     auto parse_start = ParseInt<int>(args[2], 10);
     auto parse_stop = ParseInt<int>(args[3], 10);
     if (!parse_start || !parse_stop) {
-      return Status(Status::RedisParseErr, errValueNotInterger);
-=======
-    try {
-      start_ = std::stoi(args[2]);
-      stop_ = std::stoi(args[3]);
-    } catch (const std::exception &e) {
       return Status(Status::RedisParseErr, errValueNotInteger);
->>>>>>> b91c6e88
     }
     start_ = *parse_start;
     stop_ = *parse_stop;
@@ -2658,15 +2553,10 @@
       auto parse_offset = ParseInt<int>(args[5], 10);
       auto parse_count = ParseInt<int>(args[6], 10);
       if (!parse_offset || !parse_count) {
-        return Status(Status::RedisParseErr, errValueNotInterger);
-      }
-<<<<<<< HEAD
+        return Status(Status::RedisParseErr, errValueNotInteger);
+      }
       spec_.offset = *parse_offset;
       spec_.count = *parse_count;
-=======
-    } catch (const std::exception &e) {
-      return Status(Status::RedisParseErr, errValueNotInteger);
->>>>>>> b91c6e88
     }
     return Commander::Parse(args);
   }
@@ -2711,7 +2601,7 @@
           auto parse_offset = ParseInt<int>(args[i + 1], 10);
           auto parse_count = ParseInt<int>(args[i + 2], 10);
           if (!parse_offset || !parse_count) {
-            return Status(Status::RedisParseErr, errValueNotInterger);
+            return Status(Status::RedisParseErr, errValueNotInteger);
           }
           spec_.offset = *parse_offset;
           spec_.count = *parse_count;
@@ -2720,12 +2610,6 @@
           return Status(Status::RedisParseErr, errInvalidSyntax);
         }
       }
-<<<<<<< HEAD
-=======
-    } catch (const std::exception &e) {
-      return Status(Status::RedisParseErr, errValueNotInteger);
-    }
->>>>>>> b91c6e88
     return Commander::Parse(args);
   }
 
@@ -2815,18 +2699,10 @@
 class CommandZRemRangeByRank : public Commander {
  public:
   Status Parse(const std::vector<std::string> &args) override {
-<<<<<<< HEAD
     auto parse_start = ParseInt<int>(args[2], 10);
     auto parse_stop = ParseInt<int>(args[3], 10);
     if (!parse_start || !parse_stop) {
-      return Status(Status::RedisParseErr, errValueNotInterger);
-=======
-    try {
-      start_ = std::stoi(args[2]);
-      stop_ = std::stoi(args[3]);
-    } catch (const std::exception &e) {
       return Status(Status::RedisParseErr, errValueNotInteger);
->>>>>>> b91c6e88
     }
     start_ = *parse_start;
     stop_ = *parse_stop;
@@ -2953,16 +2829,9 @@
 class CommandZUnionStore : public Commander {
  public:
   Status Parse(const std::vector<std::string> &args) override {
-<<<<<<< HEAD
     auto parse_result = ParseInt<int>(args[2], 10);
     if (!parse_result) {
-      return Status(Status::RedisParseErr, errValueNotInterger);
-=======
-    try {
-      numkeys_ = std::stoi(args[2]);
-    } catch (const std::exception &e) {
       return Status(Status::RedisParseErr, errValueNotInteger);
->>>>>>> b91c6e88
     }
     numkeys_ = *parse_result;
     if (numkeys_ > args.size() - 3) {
@@ -3392,14 +3261,9 @@
     for (unsigned i = 2; i < args.size(); i++) {
       auto parse_result = ParseInt<uint64_t>(args[i], 10);
       if (!parse_result) {
-        return Status(Status::RedisParseErr, errValueNotInterger);
-      }
-<<<<<<< HEAD
+        return Status(Status::RedisParseErr, errValueNotInteger);
+      }
       ids_.emplace_back(*parse_result);
-=======
-    } catch (const std::exception &e) {
-      return Status(Status::RedisParseErr, errValueNotInteger);
->>>>>>> b91c6e88
     }
     return Commander::Parse(args);
   }
@@ -3425,14 +3289,9 @@
     for (unsigned i = 2; i < args.size(); i++) {
       auto parse_result = ParseInt<uint64_t>(args[i], 10);
       if (!parse_result) {
-        return Status(Status::RedisParseErr, errValueNotInterger);
-      }
-<<<<<<< HEAD
+        return Status(Status::RedisParseErr, errValueNotInteger);
+      }
       ids_.emplace_back(*parse_result);
-=======
-    } catch (const std::exception &e) {
-      return Status(Status::RedisParseErr, errValueNotInteger);
->>>>>>> b91c6e88
     }
     return Commander::Parse(args);
   }
@@ -3474,14 +3333,9 @@
     for (unsigned int i = 2; i < args_.size(); i++) {
       auto parse_result = ParseInt<uint64_t>(args_[i], 10);
       if (!parse_result) {
-        Status(Status::RedisParseErr, errValueNotInterger);
-      }
-<<<<<<< HEAD
+        Status(Status::RedisParseErr, errValueNotInteger);
+      }
       ids.emplace_back(*parse_result);
-=======
-    } catch (const std::exception &e) {
-      return Status(Status::RedisParseErr, errValueNotInteger);
->>>>>>> b91c6e88
     }
 
     std::vector<int> exists;
@@ -3510,7 +3364,7 @@
     auto parse_offset = ParseInt<uint64_t>(args[2], 10);
     auto parse_limit = ParseInt<uint64_t>(args[3], 10);
     if (!parse_offset || !parse_limit) {
-      Status(Status::RedisParseErr, errValueNotInterger);
+      Status(Status::RedisParseErr, errValueNotInteger);
     }
     offset_ = *parse_offset;
     limit_ = *parse_limit;
@@ -3518,16 +3372,11 @@
       if (Util::ToLower(args[4]) != "cursor") {
         return Status(Status::RedisParseErr, errInvalidSyntax);
       }
-<<<<<<< HEAD
       auto parse_result = ParseInt<uint64_t>(args[5], 10);
       if (!parse_result) {
-        return Status(Status::RedisParseErr, errValueNotInterger);
+        return Status(Status::RedisParseErr, errValueNotInteger);
       }
       cursor_id_ = *parse_result;
-=======
-    } catch (const std::exception &e) {
-      return Status(Status::RedisParseErr, errValueNotInteger);
->>>>>>> b91c6e88
     }
     return Commander::Parse(args);
   }
@@ -3578,18 +3427,10 @@
       if (Util::ToLower(args[4]) != "limit") {
         return Status(Status::RedisParseErr, errInvalidSyntax);
       }
-<<<<<<< HEAD
       auto parse_offset = ParseInt<int>(args[5], 10);
       auto parse_count = ParseInt<int>(args[6], 10);
       if (!parse_offset || !parse_count) {
-        return Status(Status::RedisParseErr, errValueNotInterger);
-=======
-      try {
-        spec_.offset = std::stoi(args[5]);
-        spec_.count = std::stoi(args[6]);
-      } catch (const std::exception &e) {
         return Status(Status::RedisParseErr, errValueNotInteger);
->>>>>>> b91c6e88
       }
       spec_.offset = *parse_offset;
       spec_.count = *parse_count;
@@ -4975,7 +4816,7 @@
     if (subcommand_ == "setslot" && args_.size() == 6) {
       auto parse_id = ParseInt<int>(args[2].c_str(), 10);
       if (!parse_id) {
-          return Status(Status::RedisParseErr, errValueNotInterger);
+          return Status(Status::RedisParseErr, errValueNotInteger);
       }
       slot_id_ = *parse_id;
       if (!Cluster::IsValidSlot(slot_id_)) {
@@ -4989,7 +4830,7 @@
       }
       auto parse_version = ParseInt<uint64_t>(args[5].c_str(), 10);
       if (!parse_version) {
-          return Status(Status::RedisParseErr, errValueNotInterger);
+          return Status(Status::RedisParseErr, errValueNotInteger);
       }
       set_version_ = *parse_version;
       if (set_version_ < 0) return Status(Status::RedisParseErr, "Invalid version");
@@ -5181,17 +5022,9 @@
           return Status(Status::RedisParseErr, errInvalidSyntax);
         }
 
-<<<<<<< HEAD
         auto parse_result = ParseInt<uint64_t>(args[max_len_idx], 10);
         if (!parse_result) {
-          return Status(Status::RedisParseErr, errValueNotInterger);
-=======
-        try {
-          max_len_ = std::stoull(args[max_len_idx]);
-          with_max_len_ = true;
-        } catch (const std::exception &) {
           return Status(Status::RedisParseErr, errValueNotInteger);
->>>>>>> b91c6e88
         }
         max_len_ = *parse_result;
         with_max_len_ = true;
@@ -5364,16 +5197,9 @@
         full_ = true;
       }
       if (args.size() > 5 && Util::ToLower(args[4]) == "count") {
-<<<<<<< HEAD
         auto parse_result = ParseInt<uint64_t>(args[5], 10);
         if (!parse_result) {
-          return Status(Status::RedisParseErr, errValueNotInterger);
-=======
-        try {
-          count_ = std::stoull(args[5]);
-        } catch (const std::exception &) {
           return Status(Status::RedisParseErr, errValueNotInteger);
->>>>>>> b91c6e88
         }
         count_ = *parse_result;
       }
@@ -5487,18 +5313,10 @@
         return Status(Status::RedisParseErr, errInvalidSyntax);
       }
 
-<<<<<<< HEAD
       with_count_ = true;
       auto parse_result = ParseInt<uint64_t>(args[5], 10);
       if (!parse_result) {
-        return Status(Status::RedisParseErr, errValueNotInterger);
-=======
-      try {
-        with_count_ = true;
-        count_ = std::stoull(args[5]);
-      } catch (const std::exception &) {
         return Status(Status::RedisParseErr, errValueNotInteger);
->>>>>>> b91c6e88
       }
       count_ = *parse_result;
     }
@@ -5585,19 +5403,10 @@
       if (args.size() != 6) {
         return Status(Status::RedisParseErr, errInvalidSyntax);
       }
-<<<<<<< HEAD
       with_count_ = true;
       auto parse_result = ParseInt<uint64_t>(args[5]);
       if (!parse_result) {
-        return Status(Status::RedisParseErr, errValueNotInterger);
-=======
-
-      try {
-        with_count_ = true;
-        count_ = std::stoull(args[5]);
-      } catch (const std::exception &) {
         return Status(Status::RedisParseErr, errValueNotInteger);
->>>>>>> b91c6e88
       }
       count_ = *parse_result;
     }
@@ -5966,17 +5775,9 @@
       if (max_len_idx >= args.size()) {
         return Status(Status::RedisParseErr, errInvalidSyntax);
       }
-<<<<<<< HEAD
       auto parse_result = ParseInt<uint64_t>(args[max_len_idx], 10);
       if (!parse_result) {
-        return Status(Status::RedisParseErr, errValueNotInterger);
-=======
-
-      try {
-        max_len_ = std::stoull(args[max_len_idx]);
-      } catch (const std::exception &) {
         return Status(Status::RedisParseErr, errValueNotInteger);
->>>>>>> b91c6e88
       }
       max_len_ = *parse_result;
     } else if (trim_strategy == "minid") {
