--- conflicted
+++ resolved
@@ -4616,18 +4616,6 @@
           max_replication_bytes = (svr->GetConfig()->max_replication_mb * MiB) / svr->GetFetchFileThreadNum();
         }
         auto start = std::chrono::high_resolution_clock::now();
-<<<<<<< HEAD
-        auto fd = Engine::Storage::ReplDataManager::OpenDataFile(svr->storage_, file, &file_size);
-        if (fd < 0) break;
-
-        // Send file size and content
-        if (Util::SockSend(repl_fd, std::to_string(file_size) + CRLF).IsOK() &&
-            Util::SockSendFile(repl_fd, fd, file_size).IsOK()) {
-          LOG(INFO) << "[replication] Succeed sending file " << file << " to " << ip;
-        } else {
-          LOG(WARNING) << "[replication] Fail to send file " << file << " to " << ip << ", error: " << strerror(errno);
-          close(fd);
-=======
         auto fd = UniqueFD(Engine::Storage::ReplDataManager::OpenDataFile(svr->storage_,
                                                                  file, &file_size));
         if (!fd) break;
@@ -4640,7 +4628,6 @@
         } else {
           LOG(WARNING) << "[replication] Fail to send file " << file << " to "
                        << ip << ", error: " << strerror(errno);
->>>>>>> fad697a5
           break;
         }
         fd.Close();
