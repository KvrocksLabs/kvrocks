--- conflicted
+++ resolved
@@ -486,12 +486,7 @@
         if (ttl_ <= 0) return Status(Status::RedisParseErr, errInvalidExpireTime);
       } else if (opt == "px" && !ttl_ && !last_arg) {
         int64_t ttl_ms = 0;
-<<<<<<< HEAD
         auto parse_result = ParseInt<int64_t>(args_[++i], 10);
-=======
-        std::string s = args_[++i];
-        auto parse_result = ParseInt<int64_t>(s, 10);
->>>>>>> 6d8e8f56
         if (!parse_result) {
           return Status(Status::RedisParseErr, errValueNotInterger);
         }
