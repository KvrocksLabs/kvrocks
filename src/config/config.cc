/*
 * Licensed to the Apache Software Foundation (ASF) under one
 * or more contributor license agreements.  See the NOTICE file
 * distributed with this work for additional information
 * regarding copyright ownership.  The ASF licenses this file
 * to you under the Apache License, Version 2.0 (the
 * "License"); you may not use this file except in compliance
 * with the License.  You may obtain a copy of the License at
 *
 *   http://www.apache.org/licenses/LICENSE-2.0
 *
 * Unless required by applicable law or agreed to in writing,
 * software distributed under the License is distributed on an
 * "AS IS" BASIS, WITHOUT WARRANTIES OR CONDITIONS OF ANY
 * KIND, either express or implied.  See the License for the
 * specific language governing permissions and limitations
 * under the License.
 *
 */

#include "config.h"

#include <fmt/format.h>
#include <rocksdb/env.h>
#include <strings.h>

#include <cstddef>
#include <cstdint>
#include <cstring>
#include <fstream>
#include <iostream>
#include <iterator>
#include <string>
#include <utility>
#include <vector>

#include "common/string_util.h"
#include "config_type.h"
#include "config_util.h"
#include "parse_util.h"
#include "rocksdb/compression_type.h"
#include "server/server.h"
#include "status.h"
#include "storage/redis_metadata.h"

constexpr const char *kDefaultDir = "/tmp/kvrocks";
constexpr const char *kDefaultBackupDir = "/tmp/kvrocks/backup";
constexpr const char *kDefaultPidfile = "/tmp/kvrocks/kvrocks.pid";
constexpr const char *kDefaultBindAddress = "127.0.0.1";

constexpr const char *errBlobDbNotEnabled = "Must set rocksdb.enable_blob_files to yes first.";
constexpr const char *errLevelCompactionDynamicLevelBytesNotSet =
    "Must set rocksdb.level_compaction_dynamic_level_bytes yes first.";

const std::vector<ConfigEnum<SupervisedMode>> supervised_modes{
    {"no", kSupervisedNone},
    {"auto", kSupervisedAutoDetect},
    {"upstart", kSupervisedUpStart},
    {"systemd", kSupervisedSystemd},
};

const std::vector<ConfigEnum<int>> log_levels{
    {"info", google::INFO},
    {"warning", google::WARNING},
    {"error", google::ERROR},
    {"fatal", google::FATAL},
};

const std::vector<ConfigEnum<JsonStorageFormat>> json_storage_formats{{"json", JsonStorageFormat::JSON},
                                                                      {"cbor", JsonStorageFormat::CBOR}};

const std::vector<ConfigEnum<rocksdb::CompressionType>> compression_types{[] {
  std::vector<ConfigEnum<rocksdb::CompressionType>> res;
  res.reserve(engine::CompressionOptions.size());
  for (const auto &e : engine::CompressionOptions) {
    res.push_back({e.name, e.type});
  }
  return res;
}()};

const std::vector<ConfigEnum<rocksdb::CompressionType>> wal_compression_types{[] {
  std::vector<ConfigEnum<rocksdb::CompressionType>> res;
  res.reserve(engine::WalCompressionOptions.size());
  for (const auto &e : engine::WalCompressionOptions) {
    res.push_back({e.name, e.type});
  }
  return res;
}()};

const std::vector<ConfigEnum<BlockCacheType>> cache_types{[] {
  std::vector<ConfigEnum<BlockCacheType>> res;
  res.reserve(engine::CacheOptions.size());
  for (const auto &e : engine::CacheOptions) {
    res.push_back({e.name, e.type});
  }
  return res;
}()};

const std::vector<ConfigEnum<MigrationType>> migration_types{{"redis-command", MigrationType::kRedisCommand},
                                                             {"raw-key-value", MigrationType::kRawKeyValue}};

std::string TrimRocksDbPrefix(std::string s) {
  if (strncasecmp(s.data(), "rocksdb.", 8) != 0) return s;
  return s.substr(8, s.size() - 8);
}

Status SetRocksdbCompression(Server *srv, const rocksdb::CompressionType compression,
                             const size_t compression_start_level) {
  if (!srv) return Status::OK();
  std::string compression_option;
  for (auto &option : engine::CompressionOptions) {
    if (option.type == compression) {
      compression_option = option.val;
      break;
    }
  }
  if (compression_option.empty()) {
    return {Status::NotOK, "Invalid compression type"};
  }

  if (compression_start_level >= KVROCKS_MAX_LSM_LEVEL) {
    return {Status::NotOK, "compression_start_level must be < " + std::to_string(KVROCKS_MAX_LSM_LEVEL)};
  }
  std::vector<std::string> compression_per_level_builder;
  compression_per_level_builder.reserve(KVROCKS_MAX_LSM_LEVEL);

  for (size_t i = 0; i < compression_start_level; i++) {
    compression_per_level_builder.emplace_back("kNoCompression");
  }
  for (size_t i = compression_start_level; i < KVROCKS_MAX_LSM_LEVEL; i++) {
    compression_per_level_builder.emplace_back(compression_option);
  }
  const std::string compression_per_level = util::StringJoin(
      compression_per_level_builder, [](const auto &s) -> decltype(auto) { return s; }, ":");
  return srv->storage->SetOptionForAllColumnFamilies("compression_per_level", compression_per_level);
};

Config::Config() {
  struct FieldWrapper {
    std::string name;
    bool readonly;
    std::unique_ptr<ConfigField> field;

    FieldWrapper(std::string name, bool readonly, ConfigField *field)
        : name(std::move(name)), readonly(readonly), field(field) {}
  };

  FieldWrapper fields[] = {
      {"daemonize", true, new YesNoField(&daemonize, false)},
      {"bind", true, new StringField(&binds_str_, "")},
      {"port", true, new UInt32Field(&port, kDefaultPort, 1, PORT_LIMIT)},
      {"socket-fd", true, new IntField(&socket_fd, -1, -1, 1 << 16)},
#ifdef ENABLE_OPENSSL
      {"tls-port", true, new UInt32Field(&tls_port, 0, 0, PORT_LIMIT)},
      {"tls-cert-file", false, new StringField(&tls_cert_file, "")},
      {"tls-key-file", false, new StringField(&tls_key_file, "")},
      {"tls-key-file-pass", false, new StringField(&tls_key_file_pass, "")},
      {"tls-ca-cert-file", false, new StringField(&tls_ca_cert_file, "")},
      {"tls-ca-cert-dir", false, new StringField(&tls_ca_cert_dir, "")},
      {"tls-protocols", false, new StringField(&tls_protocols, "")},
      {"tls-auth-clients", false, new StringField(&tls_auth_clients, "")},
      {"tls-ciphers", false, new StringField(&tls_ciphers, "")},
      {"tls-ciphersuites", false, new StringField(&tls_ciphersuites, "")},
      {"tls-prefer-server-ciphers", false, new YesNoField(&tls_prefer_server_ciphers, false)},
      {"tls-session-caching", false, new YesNoField(&tls_session_caching, true)},
      {"tls-session-cache-size", false, new IntField(&tls_session_cache_size, 1024 * 20, 0, INT_MAX)},
      {"tls-session-cache-timeout", false, new IntField(&tls_session_cache_timeout, 300, 0, INT_MAX)},
      {"tls-replication", true, new YesNoField(&tls_replication, false)},
#endif
      {"workers", false, new IntField(&workers, 8, 1, 256)},
      {"timeout", false, new IntField(&timeout, 0, 0, INT_MAX)},
      {"tcp-backlog", true, new IntField(&backlog, 511, 0, INT_MAX)},
      {"maxclients", false, new IntField(&maxclients, 10240, 0, INT_MAX)},
      {"max-backup-to-keep", false, new IntField(&max_backup_to_keep, 1, 0, 1)},
      {"max-backup-keep-hours", false, new IntField(&max_backup_keep_hours, 0, 0, INT_MAX)},
      {"master-use-repl-port", false, new YesNoField(&master_use_repl_port, false)},
      {"requirepass", false, new StringField(&requirepass, "")},
      {"masterauth", false, new StringField(&masterauth, "")},
      {"slaveof", true, new StringField(&slaveof_, "")},
      {"replicaof", true, new StringField(&slaveof_, "")},
      {"compact-cron", false, new StringField(&compact_cron_str_, "")},
      {"bgsave-cron", false, new StringField(&bgsave_cron_str_, "")},
      {"dbsize-scan-cron", false, new StringField(&dbsize_scan_cron_str_, "")},
      {"replica-announce-ip", false, new StringField(&replica_announce_ip, "")},
      {"replica-announce-port", false, new UInt32Field(&replica_announce_port, 0, 0, PORT_LIMIT)},
      {"compaction-checker-range", false, new StringField(&compaction_checker_range_str_, "")},
      {"compaction-checker-cron", false, new StringField(&compaction_checker_cron_str_, "")},
      {"force-compact-file-age", false, new Int64Field(&force_compact_file_age, 2 * 24 * 3600, 60, INT64_MAX)},
      {"force-compact-file-min-deleted-percentage", false,
       new IntField(&force_compact_file_min_deleted_percentage, 10, 1, 100)},
      {"db-name", true, new StringField(&db_name, "change.me.db")},
      {"dir", true, new StringField(&dir, kDefaultDir)},
      {"backup-dir", false, new StringField(&backup_dir, kDefaultBackupDir)},
      {"log-dir", true, new StringField(&log_dir, "")},
      {"log-level", false, new EnumField<int>(&log_level, log_levels, google::INFO)},
      {"pidfile", true, new StringField(&pidfile, kDefaultPidfile)},
      {"max-io-mb", false, new IntField(&max_io_mb, 0, 0, INT_MAX)},
      {"max-bitmap-to-string-mb", false, new IntField(&max_bitmap_to_string_mb, 16, 0, INT_MAX)},
      {"max-db-size", false, new IntField(&max_db_size, 0, 0, INT_MAX)},
      {"max-replication-mb", false, new IntField(&max_replication_mb, 0, 0, INT_MAX)},
      {"supervised", true, new EnumField<SupervisedMode>(&supervised_mode, supervised_modes, kSupervisedNone)},
      {"slave-serve-stale-data", false, new YesNoField(&slave_serve_stale_data, true)},
      {"slave-empty-db-before-fullsync", false, new YesNoField(&slave_empty_db_before_fullsync, false)},
      {"slave-priority", false, new IntField(&slave_priority, 100, 0, INT_MAX)},
      {"slave-read-only", false, new YesNoField(&slave_readonly, true)},
      {"replication-connect-timeout-ms", false, new IntField(&replication_connect_timeout_ms, 3100, 0, INT_MAX)},
      {"replication-recv-timeout-ms", false, new IntField(&replication_recv_timeout_ms, 3200, 0, INT_MAX)},
      {"use-rsid-psync", true, new YesNoField(&use_rsid_psync, false)},
      {"profiling-sample-ratio", false, new IntField(&profiling_sample_ratio, 0, 0, 100)},
      {"profiling-sample-record-max-len", false, new IntField(&profiling_sample_record_max_len, 256, 0, INT_MAX)},
      {"profiling-sample-record-threshold-ms", false,
       new IntField(&profiling_sample_record_threshold_ms, 100, 0, INT_MAX)},
      {"slowlog-log-slower-than", false, new IntField(&slowlog_log_slower_than, 200000, -1, INT_MAX)},
      {"profiling-sample-commands", false, new StringField(&profiling_sample_commands_str_, "")},
      {"slowlog-max-len", false, new IntField(&slowlog_max_len, 128, 0, INT_MAX)},
      {"purge-backup-on-fullsync", false, new YesNoField(&purge_backup_on_fullsync, false)},
      {"rename-command", true, new MultiStringField(&rename_command_, std::vector<std::string>{})},
      {"auto-resize-block-and-sst", false, new YesNoField(&auto_resize_block_and_sst, true)},
      {"fullsync-recv-file-delay", false, new IntField(&fullsync_recv_file_delay, 0, 0, INT_MAX)},
      {"cluster-enabled", true, new YesNoField(&cluster_enabled, false)},
      {"migrate-speed", false, new IntField(&migrate_speed, 4096, 0, INT_MAX)},
      {"migrate-pipeline-size", false, new IntField(&pipeline_size, 16, 1, INT_MAX)},
      {"migrate-sequence-gap", false, new IntField(&sequence_gap, 10000, 1, INT_MAX)},
      {"migrate-type", false,
       new EnumField<MigrationType>(&migrate_type, migration_types, MigrationType::kRedisCommand)},
      {"migrate-batch-size-kb", false, new IntField(&migrate_batch_size_kb, 16, 1, INT_MAX)},
      {"migrate-batch-rate-limit-mb", false, new IntField(&migrate_batch_rate_limit_mb, 16, 0, INT_MAX)},
      {"unixsocket", true, new StringField(&unixsocket, "")},
      {"unixsocketperm", true, new OctalField(&unixsocketperm, 0777, 1, INT_MAX)},
      {"log-retention-days", false, new IntField(&log_retention_days, -1, -1, INT_MAX)},
      {"persist-cluster-nodes-enabled", false, new YesNoField(&persist_cluster_nodes_enabled, true)},
      {"redis-cursor-compatible", false, new YesNoField(&redis_cursor_compatible, true)},
      {"resp3-enabled", false, new YesNoField(&resp3_enabled, false)},
      {"repl-namespace-enabled", false, new YesNoField(&repl_namespace_enabled, false)},
      {"proto-max-bulk-len", false,
       new IntWithUnitField<uint64_t>(&proto_max_bulk_len, std::to_string(512 * MiB), 1 * MiB, UINT64_MAX)},
      {"json-max-nesting-depth", false, new IntField(&json_max_nesting_depth, 1024, 0, INT_MAX)},
      {"json-storage-format", false,
       new EnumField<JsonStorageFormat>(&json_storage_format, json_storage_formats, JsonStorageFormat::JSON)},
      {"txn-context-enabled", true, new YesNoField(&txn_context_enabled, false)},
      {"skip-block-cache-deallocation-on-close", false, new YesNoField(&skip_block_cache_deallocation_on_close, false)},
<<<<<<< HEAD
      {"hash-field-expiration", false, new YesNoField(&hash_field_expiration, false)},
=======
      {"histogram-bucket-boundaries", true, new StringField(&histogram_bucket_boundaries_str_, "")},
>>>>>>> ad5dde96

      /* rocksdb options */
      {"rocksdb.compression", false,
       new EnumField<rocksdb::CompressionType>(&rocks_db.compression, compression_types,
                                               rocksdb::CompressionType::kNoCompression)},
      {"rocksdb.compression_level", true, new IntField(&rocks_db.compression_level, 32767, INT_MIN, INT_MAX)},
      {"rocksdb.compression_start_level", false,
       new IntField(&rocks_db.compression_start_level, 2, 0, KVROCKS_MAX_LSM_LEVEL - 1)},
      {"rocksdb.block_size", true, new IntField(&rocks_db.block_size, 16384, 0, INT_MAX)},
      {"rocksdb.max_open_files", false, new IntField(&rocks_db.max_open_files, 8096, -1, INT_MAX)},
      {"rocksdb.write_buffer_size", false, new IntField(&rocks_db.write_buffer_size, 64, 0, 4096)},
      {"rocksdb.max_write_buffer_number", false, new IntField(&rocks_db.max_write_buffer_number, 4, 0, 256)},
      {"rocksdb.target_file_size_base", false, new IntField(&rocks_db.target_file_size_base, 128, 1, 1024)},
      {"rocksdb.max_background_compactions", false, new IntField(&rocks_db.max_background_compactions, 2, -1, 32)},
      {"rocksdb.max_background_flushes", true, new IntField(&rocks_db.max_background_flushes, 2, -1, 32)},
      {"rocksdb.max_subcompactions", false, new IntField(&rocks_db.max_subcompactions, 2, 0, 16)},
      {"rocksdb.delayed_write_rate", false, new Int64Field(&rocks_db.delayed_write_rate, 0, 0, INT64_MAX)},
      {"rocksdb.wal_compression", true,
       new EnumField<rocksdb::CompressionType>(&rocks_db.wal_compression, wal_compression_types,
                                               rocksdb::CompressionType::kNoCompression)},
      {"rocksdb.wal_ttl_seconds", true, new IntField(&rocks_db.wal_ttl_seconds, 3 * 3600, 0, INT_MAX)},
      {"rocksdb.wal_size_limit_mb", true, new IntField(&rocks_db.wal_size_limit_mb, 16384, 0, INT_MAX)},
      {"rocksdb.dump_malloc_stats", true, new YesNoField(&rocks_db.dump_malloc_stats, true)},
      {"rocksdb.max_total_wal_size", false, new IntField(&rocks_db.max_total_wal_size, 64 * 4 * 2, 0, INT_MAX)},
      {"rocksdb.disable_auto_compactions", false, new YesNoField(&rocks_db.disable_auto_compactions, false)},
      {"rocksdb.enable_pipelined_write", true, new YesNoField(&rocks_db.enable_pipelined_write, false)},
      {"rocksdb.stats_dump_period_sec", false, new IntField(&rocks_db.stats_dump_period_sec, 0, 0, INT_MAX)},
      {"rocksdb.cache_index_and_filter_blocks", true, new YesNoField(&rocks_db.cache_index_and_filter_blocks, true)},
      {"rocksdb.block_cache_size", true, new IntField(&rocks_db.block_cache_size, 0, 0, INT_MAX)},
      {"rocksdb.block_cache_type", true,
       new EnumField<BlockCacheType>(&rocks_db.block_cache_type, cache_types, BlockCacheType::kCacheTypeLRU)},
      {"rocksdb.subkey_block_cache_size", true, new IntField(&rocks_db.subkey_block_cache_size, 2048, 0, INT_MAX)},
      {"rocksdb.metadata_block_cache_size", true, new IntField(&rocks_db.metadata_block_cache_size, 2048, 0, INT_MAX)},
      {"rocksdb.share_metadata_and_subkey_block_cache", true,
       new YesNoField(&rocks_db.share_metadata_and_subkey_block_cache, true)},
      {"rocksdb.row_cache_size", true, new IntField(&rocks_db.row_cache_size, 0, 0, INT_MAX)},
      {"rocksdb.compaction_readahead_size", false,
       new IntField(&rocks_db.compaction_readahead_size, 2 * MiB, 0, 64 * MiB)},
      {"rocksdb.level0_slowdown_writes_trigger", false,
       new IntField(&rocks_db.level0_slowdown_writes_trigger, 20, 1, 1024)},
      {"rocksdb.level0_stop_writes_trigger", false, new IntField(&rocks_db.level0_stop_writes_trigger, 40, 1, 1024)},
      {"rocksdb.level0_file_num_compaction_trigger", false,
       new IntField(&rocks_db.level0_file_num_compaction_trigger, 4, 1, 1024)},
      {"rocksdb.enable_blob_files", false, new YesNoField(&rocks_db.enable_blob_files, false)},
      {"rocksdb.min_blob_size", false, new IntField(&rocks_db.min_blob_size, 4096, 0, INT_MAX)},
      {"rocksdb.blob_file_size", false, new IntField(&rocks_db.blob_file_size, 268435456, 0, INT_MAX)},
      {"rocksdb.enable_blob_garbage_collection", false, new YesNoField(&rocks_db.enable_blob_garbage_collection, true)},
      {"rocksdb.blob_garbage_collection_age_cutoff", false,
       new IntField(&rocks_db.blob_garbage_collection_age_cutoff, 25, 0, 100)},
      {"rocksdb.max_bytes_for_level_base", false,
       new IntField(&rocks_db.max_bytes_for_level_base, 268435456, 0, INT_MAX)},
      {"rocksdb.max_bytes_for_level_multiplier", false,
       new IntField(&rocks_db.max_bytes_for_level_multiplier, 10, 1, 100)},
      {"rocksdb.level_compaction_dynamic_level_bytes", false,
       new YesNoField(&rocks_db.level_compaction_dynamic_level_bytes, false)},
      {"rocksdb.max_background_jobs", false, new IntField(&rocks_db.max_background_jobs, 4, 0, 32)},
      {"rocksdb.rate_limiter_auto_tuned", true, new YesNoField(&rocks_db.rate_limiter_auto_tuned, true)},
      {"rocksdb.avoid_unnecessary_blocking_io", true, new YesNoField(&rocks_db.avoid_unnecessary_blocking_io, true)},
      {"rocksdb.partition_filters", true, new YesNoField(&rocks_db.partition_filters, true)},

      /* rocksdb write options */
      {"rocksdb.write_options.sync", true, new YesNoField(&rocks_db.write_options.sync, false)},
      {"rocksdb.write_options.disable_wal", true, new YesNoField(&rocks_db.write_options.disable_wal, false)},
      {"rocksdb.write_options.no_slowdown", true, new YesNoField(&rocks_db.write_options.no_slowdown, false)},
      {"rocksdb.write_options.low_pri", true, new YesNoField(&rocks_db.write_options.low_pri, false)},
      {"rocksdb.write_options.memtable_insert_hint_per_batch", true,
       new YesNoField(&rocks_db.write_options.memtable_insert_hint_per_batch, false)},
      {"rocksdb.write_options.write_batch_max_bytes", false,
       new IntField(&rocks_db.write_options.write_batch_max_bytes, 0, 0, INT_MAX)},

      /* rocksdb read options */
      {"rocksdb.read_options.async_io", false, new YesNoField(&rocks_db.read_options.async_io, true)},
  };
  for (auto &wrapper : fields) {
    auto &field = wrapper.field;
    field->readonly = wrapper.readonly;
    fields_.emplace(std::move(wrapper.name), std::move(field));
  }
  initFieldValidator();
  initFieldCallback();
}

// The validate function would be invoked before the field was set,
// to make sure that new value is valid.
void Config::initFieldValidator() {
  std::map<std::string, ValidateFn> validators = {
      {"requirepass",
       [this]([[maybe_unused]] const std::string &k, const std::string &v) -> Status {
         if (v.empty() && !load_tokens.empty()) {
           return {Status::NotOK, "requirepass empty not allowed while the namespace exists"};
         }
         if (load_tokens.find(v) != load_tokens.end()) {
           return {Status::NotOK, "requirepass is duplicated with namespace tokens"};
         }
         return Status::OK();
       }},
      {"masterauth",
       [this]([[maybe_unused]] const std::string &k, const std::string &v) -> Status {
         if (load_tokens.find(v) != load_tokens.end()) {
           return {Status::NotOK, "masterauth is duplicated with namespace tokens"};
         }
         return Status::OK();
       }},
      {"compact-cron",
       [this]([[maybe_unused]] const std::string &k, const std::string &v) -> Status {
         std::vector<std::string> args = util::Split(v, " \t");
         return compact_cron.SetScheduleTime(args);
       }},
      {"bgsave-cron",
       [this]([[maybe_unused]] const std::string &k, const std::string &v) -> Status {
         std::vector<std::string> args = util::Split(v, " \t");
         return bgsave_cron.SetScheduleTime(args);
       }},
      {"dbsize-scan-cron",
       [this]([[maybe_unused]] const std::string &k, const std::string &v) -> Status {
         std::vector<std::string> args = util::Split(v, " \t");
         return dbsize_scan_cron.SetScheduleTime(args);
       }},
      {"compaction-checker-range",
       [this]([[maybe_unused]] const std::string &k, const std::string &v) -> Status {
         if (!compaction_checker_cron_str_.empty()) {
           return {Status::NotOK, "compaction-checker-range cannot be set while compaction-checker-cron is set"};
         }
         if (v.empty()) {
           compaction_checker_cron.Clear();
           return Status::OK();
         }
         return compaction_checker_cron.SetScheduleTime({"*", v, "*", "*", "*"});
       }},
      {"compaction-checker-cron",
       [this]([[maybe_unused]] const std::string &k, const std::string &v) -> Status {
         std::vector<std::string> args = util::Split(v, " \t");
         return compaction_checker_cron.SetScheduleTime(args);
       }},
      {"rename-command",
       []([[maybe_unused]] const std::string &k, const std::string &v) -> Status {
         std::vector<std::string> all_args = util::Split(v, "\n");
         for (auto &p : all_args) {
           std::vector<std::string> args = util::Split(p, " \t");
           if (args.size() != 2) {
             return {Status::NotOK, "Invalid rename-command format"};
           }
           auto commands = redis::CommandTable::Get();
           auto cmd_iter = commands->find(util::ToLower(args[0]));
           if (cmd_iter == commands->end()) {
             return {Status::NotOK, "No such command in rename-command"};
           }
           if (args[1] != "\"\"") {
             auto new_command_name = util::ToLower(args[1]);
             if (commands->find(new_command_name) != commands->end()) {
               return {Status::NotOK, "Target command name already exists"};
             }
             (*commands)[new_command_name] = cmd_iter->second;
           }
           commands->erase(cmd_iter);
         }
         return Status::OK();
       }},
  };
  for (const auto &iter : validators) {
    auto field_iter = fields_.find(iter.first);
    if (field_iter != fields_.end()) {
      field_iter->second->validate = iter.second;
    }
  }
}

// The callback function would be invoked after the field was set,
// it may change related fields or re-format the field. for example,
// when the 'dir' was set, the db-dir or backup-dir should be reset as well.
void Config::initFieldCallback() {
  auto set_db_option_cb = [](Server *srv, const std::string &k, const std::string &v) -> Status {
    if (!srv) return Status::OK();  // srv is nullptr when load config from file
    return srv->storage->SetDBOption(TrimRocksDbPrefix(k), v);
  };
  auto set_cf_option_cb = [](Server *srv, const std::string &k, const std::string &v) -> Status {
    if (!srv) return Status::OK();  // srv is nullptr when load config from file
    return srv->storage->SetOptionForAllColumnFamilies(TrimRocksDbPrefix(k), v);
  };

  auto set_compression_type_cb = [](Server *srv, [[maybe_unused]] const std::string &k,
                                    [[maybe_unused]] const std::string &v) -> Status {
    if (!srv) return Status::OK();
    return SetRocksdbCompression(srv, srv->GetConfig()->rocks_db.compression,
                                 srv->GetConfig()->rocks_db.compression_start_level);
  };
  auto set_compression_start_level_cb = [](Server *srv, [[maybe_unused]] const std::string &k,
                                           [[maybe_unused]] const std::string &v) -> Status {
    if (!srv) return Status::OK();
    return SetRocksdbCompression(srv, srv->GetConfig()->rocks_db.compression,
                                 srv->GetConfig()->rocks_db.compression_start_level);
  };

#ifdef ENABLE_OPENSSL
  auto set_tls_option = [](Server *srv, [[maybe_unused]] const std::string &k, [[maybe_unused]] const std::string &v) {
    if (!srv) return Status::OK();  // srv is nullptr when load config from file
    auto new_ctx = CreateSSLContext(srv->GetConfig());
    if (!new_ctx) {
      return Status(Status::NotOK, "Failed to configure SSL context, check server log for more details");
    }
    srv->ssl_ctx = std::move(new_ctx);
    return Status::OK();
  };
#endif

  auto replicaof_cb = [this]([[maybe_unused]] Server *srv, [[maybe_unused]] const std::string &k,
                             const std::string &v) -> Status {
    if (v.empty()) {
      return Status::OK();
    }
    std::vector<std::string> args = util::Split(v, " \t");
    if (args.size() != 2) return {Status::NotOK, "wrong number of arguments"};
    if (args[0] != "no" && args[1] != "one") {
      master_host = args[0];
      auto parse_result = ParseInt<int>(args[1], NumericRange<int>{1, PORT_LIMIT - 1}, 10);
      if (!parse_result) {
        return {Status::NotOK, "should be between 0 and 65535"};
      }
      master_port = *parse_result;
    }
    return Status::OK();
  };

  std::map<std::string, CallbackFn> callbacks = {
      {"workers",
       [](Server *srv, [[maybe_unused]] const std::string &k, [[maybe_unused]] const std::string &v) -> Status {
         if (!srv) return Status::OK();
         srv->AdjustWorkerThreads();
         return Status::OK();
       }},
      {"dir",
       [this]([[maybe_unused]] Server *srv, [[maybe_unused]] const std::string &k,
              [[maybe_unused]] const std::string &v) -> Status {
         db_dir = dir + "/db";
         if (log_dir.empty()) log_dir = dir;
         checkpoint_dir = dir + "/checkpoint";
         sync_checkpoint_dir = dir + "/sync_checkpoint";
         backup_sync_dir = dir + "/backup_for_sync";
         if (backup_dir == kDefaultBackupDir) backup_dir = dir + "/backup";
         if (pidfile == kDefaultPidfile) pidfile = dir + "/kvrocks.pid";
         return Status::OK();
       }},
      {"backup-dir",
       [this](Server *srv, [[maybe_unused]] const std::string &k, const std::string &v) -> Status {
         std::string previous_backup;
         {
           // Note: currently, backup_mu_ may block by backing up or purging,
           //  the command may wait for seconds.
           std::lock_guard<std::mutex> lg(this->backup_mu);
           previous_backup = std::move(backup_dir);
           backup_dir = v;
         }
         if (!previous_backup.empty() && srv != nullptr && !srv->IsLoading()) {
           // LOG(INFO) should be called after log is initialized and server is loaded.
           LOG(INFO) << "change backup dir from " << previous_backup << " to " << v;
         }
         return Status::OK();
       }},
      {"cluster-enabled",
       [this]([[maybe_unused]] Server *srv, [[maybe_unused]] const std::string &k,
              [[maybe_unused]] const std::string &v) -> Status {
         if (cluster_enabled) slot_id_encoded = true;
         return Status::OK();
       }},
      {"bind",
       [this]([[maybe_unused]] Server *srv, [[maybe_unused]] const std::string &k, const std::string &v) -> Status {
         std::vector<std::string> args = util::Split(v, " \t");
         binds = std::move(args);
         return Status::OK();
       }},
      {"maxclients",
       [](Server *srv, [[maybe_unused]] const std::string &k, [[maybe_unused]] const std::string &v) -> Status {
         if (!srv) return Status::OK();
         srv->AdjustOpenFilesLimit();
         return Status::OK();
       }},
      {"slaveof", replicaof_cb},
      {"replicaof", replicaof_cb},
      {"profiling-sample-commands",
       [this]([[maybe_unused]] Server *srv, [[maybe_unused]] const std::string &k, const std::string &v) -> Status {
         std::vector<std::string> cmds = util::Split(v, ",");
         profiling_sample_all_commands = false;
         profiling_sample_commands.clear();
         for (auto const &cmd : cmds) {
           if (cmd == "*") {
             profiling_sample_all_commands = true;
             profiling_sample_commands.clear();
             return Status::OK();
           }
           if (!redis::CommandTable::IsExists(cmd)) {
             return {Status::NotOK, cmd + " is not Kvrocks supported command"};
           }
           // profiling_sample_commands use command's original name, regardless of rename-command directive
           profiling_sample_commands.insert(cmd);
         }
         return Status::OK();
       }},
      {"slowlog-max-len",
       [this](Server *srv, [[maybe_unused]] const std::string &k, [[maybe_unused]] const std::string &v) -> Status {
         if (!srv) return Status::OK();
         srv->GetSlowLog()->SetMaxEntries(slowlog_max_len);
         return Status::OK();
       }},
      {"max-db-size",
       [](Server *srv, [[maybe_unused]] const std::string &k, [[maybe_unused]] const std::string &v) -> Status {
         if (!srv) return Status::OK();
         srv->storage->CheckDBSizeLimit();
         return Status::OK();
       }},
      {"max-io-mb",
       [this](Server *srv, [[maybe_unused]] const std::string &k, [[maybe_unused]] const std::string &v) -> Status {
         if (!srv) return Status::OK();
         srv->storage->SetIORateLimit(max_io_mb);
         return Status::OK();
       }},
      {"profiling-sample-record-max-len",
       [this](Server *srv, [[maybe_unused]] const std::string &k, [[maybe_unused]] const std::string &v) -> Status {
         if (!srv) return Status::OK();
         srv->GetPerfLog()->SetMaxEntries(profiling_sample_record_max_len);
         return Status::OK();
       }},
      {"migrate-speed",
       [this](Server *srv, [[maybe_unused]] const std::string &k, [[maybe_unused]] const std::string &v) -> Status {
         if (!srv) return Status::OK();
         if (cluster_enabled) srv->slot_migrator->SetMaxMigrationSpeed(migrate_speed);
         return Status::OK();
       }},
      {"migrate-pipeline-size",
       [this](Server *srv, [[maybe_unused]] const std::string &k, [[maybe_unused]] const std::string &v) -> Status {
         if (!srv) return Status::OK();
         if (cluster_enabled) srv->slot_migrator->SetMaxPipelineSize(pipeline_size);
         return Status::OK();
       }},
      {"migrate-sequence-gap",
       [this](Server *srv, [[maybe_unused]] const std::string &k, [[maybe_unused]] const std::string &v) -> Status {
         if (!srv) return Status::OK();
         if (cluster_enabled) srv->slot_migrator->SetSequenceGapLimit(sequence_gap);
         return Status::OK();
       }},
      {"migrate-batch-rate-limit-mb",
       [this](Server *srv, [[maybe_unused]] const std::string &k, [[maybe_unused]] const std::string &v) -> Status {
         if (!srv) return Status::OK();
         srv->slot_migrator->SetMigrateBatchRateLimit(migrate_batch_rate_limit_mb * MiB);
         return Status::OK();
       }},
      {"migrate-batch-size-kb",
       [this](Server *srv, [[maybe_unused]] const std::string &k, [[maybe_unused]] const std::string &v) -> Status {
         if (!srv) return Status::OK();
         srv->slot_migrator->SetMigrateBatchSize(migrate_batch_size_kb * KiB);
         return Status::OK();
       }},
      {"log-level",
       [this](Server *srv, [[maybe_unused]] const std::string &k, [[maybe_unused]] const std::string &v) -> Status {
         if (!srv) return Status::OK();
         FLAGS_minloglevel = log_level;
         return Status::OK();
       }},
      {"log-retention-days",
       [this](Server *srv, [[maybe_unused]] const std::string &k, [[maybe_unused]] const std::string &v) -> Status {
         if (!srv) return Status::OK();
         if (util::ToLower(log_dir) == "stdout") {
           return {Status::NotOK, "can't set the 'log-retention-days' when the log dir is stdout"};
         }

         if (log_retention_days != -1) {
           google::EnableLogCleaner(std::chrono::hours(24) * log_retention_days);
         } else {
           google::DisableLogCleaner();
         }
         return Status::OK();
       }},
      {"persist-cluster-nodes-enabled",
       [this](Server *srv, [[maybe_unused]] const std::string &k, const std::string &v) -> Status {
         if (!srv || !cluster_enabled) return Status::OK();
         auto nodes_file_path = NodesFilePath();
         if (v == "yes") {
           return srv->cluster->DumpClusterNodes(nodes_file_path);
         }
         // Remove the cluster nodes file to avoid stale cluster nodes info
         remove(nodes_file_path.data());
         return Status::OK();
       }},
      {"repl-namespace-enabled",
       [](Server *srv, [[maybe_unused]] const std::string &k, [[maybe_unused]] const std::string &v) -> Status {
         if (!srv) return Status::OK();
         return srv->GetNamespace()->LoadAndRewrite();
       }},

      {"rocksdb.target_file_size_base",
       [this](Server *srv, const std::string &k, [[maybe_unused]] const std::string &v) -> Status {
         if (!srv) return Status::OK();
         return srv->storage->SetOptionForAllColumnFamilies(TrimRocksDbPrefix(k),
                                                            std::to_string(rocks_db.target_file_size_base * MiB));
       }},
      {"rocksdb.write_buffer_size",
       [this](Server *srv, const std::string &k, [[maybe_unused]] const std::string &v) -> Status {
         if (!srv) return Status::OK();
         return srv->storage->SetOptionForAllColumnFamilies(TrimRocksDbPrefix(k),
                                                            std::to_string(rocks_db.write_buffer_size * MiB));
       }},
      {"rocksdb.disable_auto_compactions",
       [](Server *srv, const std::string &k, const std::string &v) -> Status {
         if (!srv) return Status::OK();
         std::string disable_auto_compactions = v == "yes" ? "true" : "false";
         return srv->storage->SetOptionForAllColumnFamilies(TrimRocksDbPrefix(k), disable_auto_compactions);
       }},
      {"rocksdb.max_total_wal_size",
       [this](Server *srv, const std::string &k, [[maybe_unused]] const std::string &v) -> Status {
         if (!srv) return Status::OK();
         return srv->storage->SetDBOption(TrimRocksDbPrefix(k), std::to_string(rocks_db.max_total_wal_size * MiB));
       }},
      {"rocksdb.enable_blob_files",
       [this](Server *srv, const std::string &k, [[maybe_unused]] const std::string &v) -> Status {
         if (!srv) return Status::OK();
         std::string enable_blob_files = rocks_db.enable_blob_files ? "true" : "false";
         return srv->storage->SetOptionForAllColumnFamilies(TrimRocksDbPrefix(k), enable_blob_files);
       }},
      {"rocksdb.min_blob_size",
       [this](Server *srv, const std::string &k, const std::string &v) -> Status {
         if (!srv) return Status::OK();
         if (!rocks_db.enable_blob_files) {
           return {Status::NotOK, errBlobDbNotEnabled};
         }
         return srv->storage->SetOptionForAllColumnFamilies(TrimRocksDbPrefix(k), v);
       }},
      {"rocksdb.blob_file_size",
       [this](Server *srv, const std::string &k, [[maybe_unused]] const std::string &v) -> Status {
         if (!srv) return Status::OK();
         if (!rocks_db.enable_blob_files) {
           return {Status::NotOK, errBlobDbNotEnabled};
         }
         return srv->storage->SetOptionForAllColumnFamilies(TrimRocksDbPrefix(k),
                                                            std::to_string(rocks_db.blob_file_size));
       }},
      {"rocksdb.enable_blob_garbage_collection",
       [this](Server *srv, const std::string &k, const std::string &v) -> Status {
         if (!srv) return Status::OK();
         if (!rocks_db.enable_blob_files) {
           return {Status::NotOK, errBlobDbNotEnabled};
         }
         std::string enable_blob_garbage_collection = v == "yes" ? "true" : "false";
         return srv->storage->SetOptionForAllColumnFamilies(TrimRocksDbPrefix(k), enable_blob_garbage_collection);
       }},
      {"rocksdb.blob_garbage_collection_age_cutoff",
       [this](Server *srv, const std::string &k, const std::string &v) -> Status {
         if (!srv) return Status::OK();
         if (!rocks_db.enable_blob_files) {
           return {Status::NotOK, errBlobDbNotEnabled};
         }
         int val = 0;
         auto parse_result = ParseInt<int>(v, 10);
         if (!parse_result) {
           return {Status::NotOK, "Illegal blob_garbage_collection_age_cutoff value."};
         }
         val = *parse_result;
         if (val < 0 || val > 100) {
           return {Status::NotOK, "blob_garbage_collection_age_cutoff must >= 0 and <= 100."};
         }

         double cutoff = val / 100.0;
         return srv->storage->SetOptionForAllColumnFamilies(TrimRocksDbPrefix(k), std::to_string(cutoff));
       }},
      {"rocksdb.level_compaction_dynamic_level_bytes",
       [](Server *srv, const std::string &k, const std::string &v) -> Status {
         if (!srv) return Status::OK();
         std::string level_compaction_dynamic_level_bytes = v == "yes" ? "true" : "false";
         return srv->storage->SetDBOption(TrimRocksDbPrefix(k), level_compaction_dynamic_level_bytes);
       }},
      {"rocksdb.max_bytes_for_level_base",
       [this](Server *srv, const std::string &k, [[maybe_unused]] const std::string &v) -> Status {
         if (!srv) return Status::OK();
         if (!rocks_db.level_compaction_dynamic_level_bytes) {
           return {Status::NotOK, errLevelCompactionDynamicLevelBytesNotSet};
         }
         return srv->storage->SetOptionForAllColumnFamilies(TrimRocksDbPrefix(k),
                                                            std::to_string(rocks_db.max_bytes_for_level_base));
       }},
      {"rocksdb.max_bytes_for_level_multiplier",
       [this](Server *srv, const std::string &k, const std::string &v) -> Status {
         if (!srv) return Status::OK();
         if (!rocks_db.level_compaction_dynamic_level_bytes) {
           return {Status::NotOK, errLevelCompactionDynamicLevelBytesNotSet};
         }
         return srv->storage->SetOptionForAllColumnFamilies(TrimRocksDbPrefix(k), v);
       }},
      {"rocksdb.max_open_files", set_db_option_cb},
      {"rocksdb.stats_dump_period_sec", set_db_option_cb},
      {"rocksdb.delayed_write_rate", set_db_option_cb},
      {"rocksdb.max_background_compactions", set_db_option_cb},
      {"rocksdb.max_background_flushes", set_db_option_cb},
      {"rocksdb.max_subcompactions", set_db_option_cb},
      {"rocksdb.compaction_readahead_size", set_db_option_cb},
      {"rocksdb.max_background_jobs", set_db_option_cb},

      {"rocksdb.max_write_buffer_number", set_cf_option_cb},
      {"rocksdb.level0_slowdown_writes_trigger", set_cf_option_cb},
      {"rocksdb.level0_stop_writes_trigger", set_cf_option_cb},
      {"rocksdb.level0_file_num_compaction_trigger", set_cf_option_cb},
      {"rocksdb.compression", set_compression_type_cb},
      {"rocksdb.compression_start_level", set_compression_start_level_cb},
#ifdef ENABLE_OPENSSL
      {"tls-cert-file", set_tls_option},
      {"tls-key-file", set_tls_option},
      {"tls-key-file-pass", set_tls_option},
      {"tls-ca-cert-file", set_tls_option},
      {"tls-ca-cert-dir", set_tls_option},
      {"tls-protocols", set_tls_option},
      {"tls-auth-clients", set_tls_option},
      {"tls-ciphers", set_tls_option},
      {"tls-ciphersuites", set_tls_option},
      {"tls-prefer-server-ciphers", set_tls_option},
      {"tls-session-caching", set_tls_option},
      {"tls-session-cache-size", set_tls_option},
      {"tls-session-cache-timeout", set_tls_option},
#endif
      {"histogram-bucket-boundaries",
       [this]([[maybe_unused]] Server *srv, [[maybe_unused]] const std::string &k, const std::string &v) -> Status {
         std::vector<std::string> buckets = util::Split(v, ",");
         histogram_bucket_boundaries.clear();
         if (buckets.size() < 1) {
           return Status::OK();
         }
         for (const auto &bucket_val : buckets) {
           auto parse_result = ParseFloat<double>(bucket_val);
           if (!parse_result) {
             return {Status::NotOK, "The values in the bucket list must be double or integer."};
           }
           histogram_bucket_boundaries.push_back(*parse_result);
         }
         if (!std::is_sorted(histogram_bucket_boundaries.begin(), histogram_bucket_boundaries.end())) {
           return {Status::NotOK, "The values for the histogram must be sorted."};
         }
         return Status::OK();
       }},
  };
  for (const auto &iter : callbacks) {
    auto field_iter = fields_.find(iter.first);
    if (field_iter != fields_.end()) {
      field_iter->second->callback = iter.second;
    }
  }
}

std::string Config::NodesFilePath() const { return dir + "/nodes.conf"; }

void Config::SetMaster(const std::string &host, uint32_t port) {
  master_host = host;
  master_port = port;
  auto iter = fields_.find("slaveof");
  if (iter != fields_.end()) {
    auto s = iter->second->Set(master_host + " " + std::to_string(master_port));
    if (!s.IsOK()) {
      LOG(ERROR) << "Failed to set the value of 'slaveof' setting: " << s.Msg();
    }
  }
}

void Config::ClearMaster() {
  master_host.clear();
  master_port = 0;
  auto iter = fields_.find("slaveof");
  if (iter != fields_.end()) {
    auto s = iter->second->Set("no one");
    if (!s.IsOK()) {
      LOG(ERROR) << "Failed to clear the value of 'slaveof' setting: " << s.Msg();
    }
  }
}

Status Config::parseConfigFromPair(const std::pair<std::string, std::string> &input, int line_number) {
  std::string field_key = util::ToLower(input.first);
  constexpr const char ns_str[] = "namespace.";
  size_t ns_str_size = sizeof(ns_str) - 1;
  if (strncasecmp(input.first.data(), ns_str, ns_str_size) == 0) {
    // namespace should keep key case-sensitive
    field_key = input.first;
    load_tokens[input.second] = input.first.substr(ns_str_size);
    return Status::OK();
  }

  auto iter = fields_.find(field_key);
  if (iter != fields_.end()) {
    auto &field = iter->second;
    field->line_number = line_number;
    auto s = field->Set(input.second);
    if (!s.IsOK()) return s.Prefixed(fmt::format("failed to set value of field '{}'", field_key));
  } else {
    std::cout << fmt::format("WARNING: '{}' at line {} is not a valid configuration key.", field_key, line_number)
              << std::endl;
  }
  return Status::OK();
}

Status Config::parseConfigFromString(const std::string &input, int line_number) {
  auto parsed = ParseConfigLine(input);
  if (!parsed) return parsed.ToStatus().Prefixed("malformed line");

  auto kv = std::move(*parsed);

  if (kv.first.empty() || kv.second.empty()) return Status::OK();

  return parseConfigFromPair(kv, line_number);
}

Status Config::finish() {
  if (requirepass.empty() && !load_tokens.empty()) {
    return {Status::NotOK, "requirepass empty wasn't allowed while the namespace exists"};
  }
  if ((cluster_enabled) && !load_tokens.empty()) {
    return {Status::NotOK, "enabled cluster mode wasn't allowed while the namespace exists"};
  }
  if (unixsocket.empty() && binds.size() == 0) {
    binds.emplace_back(kDefaultBindAddress);
  }
  if (cluster_enabled && binds.size() == 0) {
    return {Status::NotOK,
            "node is in cluster mode, but TCP listen address "
            "wasn't specified via configuration file"};
  }
  if (master_port != 0 && binds.size() == 0) {
    return {Status::NotOK, "replication doesn't support unix socket"};
  }
  if (db_dir.empty()) db_dir = dir + "/db";
  if (log_dir.empty()) log_dir = dir;
  std::vector<std::string> create_dirs = {dir};
  for (const auto &name : create_dirs) {
    auto s = rocksdb::Env::Default()->CreateDirIfMissing(name);
    if (!s.ok()) return {Status::NotOK, s.ToString()};
  }
  return Status::OK();
}

Status Config::Load(const CLIOptions &opts) {
  if (!opts.conf_file.empty()) {
    std::ifstream file;
    std::istream *in = nullptr;
    if (opts.conf_file == "-") {
      in = &std::cin;
    } else {
      path_ = opts.conf_file;
      file.open(path_);
      if (!file.is_open()) {
        return {Status::NotOK, fmt::format("failed to open file '{}': {}", path_, strerror(errno))};
      }

      in = &file;
    }

    std::string line;
    int line_num = 1;
    while (in->good() && std::getline(*in, line)) {
      if (auto s = parseConfigFromString(line, line_num); !s.IsOK()) {
        return s.Prefixed(fmt::format("at line #L{}", line_num));
      }

      line_num++;
    }
  } else {
    std::cout << "WARNING: No config file specified, using the default configuration. "
              << "In order to specify a config file use 'kvrocks -c /path/to/kvrocks.conf'" << std::endl;
  }

  for (const auto &opt : opts.cli_options) {
    GET_OR_RET(parseConfigFromPair(opt, -1).Prefixed("CLI config option error"));
  }

  for (const auto &iter : fields_) {
    // line_number = 0 means the user didn't specify the field value
    // on config file and would use default value, so won't validate here.
    if (iter.second->line_number != 0 && iter.second->validate) {
      auto s = iter.second->validate(iter.first, iter.second->ToString());
      if (!s.IsOK()) {
        return s.Prefixed(fmt::format("at line #L{}: {} is invalid", iter.second->line_number, iter.first));
      }
    }
  }

  for (const auto &iter : fields_) {
    if (iter.second->callback) {
      auto s = iter.second->callback(nullptr, iter.first, iter.second->ToString());
      if (!s.IsOK()) {
        return s.Prefixed(fmt::format("while changing key '{}'", iter.first));
      }
    }
  }
  return finish();
}

void Config::Get(const std::string &key, std::vector<std::string> *values) const {
  values->clear();
  for (const auto &iter : fields_) {
    if (util::StringMatch(key, iter.first, true)) {
      if (iter.second->IsMultiConfig()) {
        for (const auto &p : util::Split(iter.second->ToString(), "\n")) {
          values->emplace_back(iter.first);
          values->emplace_back(p);
        }
      } else {
        values->emplace_back(iter.first);
        values->emplace_back(iter.second->ToString());
      }
    }
  }
}

Status Config::Set(Server *srv, std::string key, const std::string &value) {
  key = util::ToLower(key);
  auto iter = fields_.find(key);
  if (iter == fields_.end() || iter->second->readonly) {
    return {Status::NotOK, "Unsupported CONFIG parameter: " + key};
  }

  auto &field = iter->second;
  if (field->validate) {
    auto s = field->validate(key, value);
    if (!s.IsOK()) return s.Prefixed("invalid value");
  }

  auto origin_value = field->ToStringForRewrite();
  auto s = field->Set(value);
  if (!s.IsOK()) return s.Prefixed("failed to set new value");

  if (field->callback) {
    s = field->callback(srv, key, value);
    if (!s.IsOK()) {
      // rollback the value if the callback failed
      auto set_status = field->Set(origin_value);
      if (!set_status.IsOK()) {
        return set_status.Prefixed("failed to rollback the value");
      }
    }
    return s;
  }

  return Status::OK();
}

bool Config::checkFieldValueIsDefault(const std::string &key, const std::string &value) const {
  auto iter = fields_.find(key);
  return iter != fields_.end() && iter->second->Default() == value;
}

Status Config::Rewrite(const std::map<std::string, std::string> &tokens) {
  if (!HasConfigFile()) {
    return {Status::NotOK, "the server is running without a config file"};
  }

  std::vector<std::string> lines;
  std::map<std::string, std::string> new_config;
  for (const auto &iter : fields_) {
    if (iter.second->IsMultiConfig()) {
      // We should NOT overwrite the commands which are MultiConfig since it cannot be rewritten in-flight,
      // so skip it here to avoid rewriting it as new item.
      continue;
    }
    new_config[iter.first] = iter.second->ToStringForRewrite();
  }

  std::string namespace_prefix = "namespace.";
  if (!repl_namespace_enabled) {  // need to rewrite to the configuration if we don't replicate namespaces
    for (const auto &iter : tokens) {
      new_config[namespace_prefix + iter.second] = iter.first;
    }
  }

  std::ifstream file(path_);
  if (file.is_open()) {
    std::string raw_line;
    while (file.good() && std::getline(file, raw_line)) {
      auto parsed = ParseConfigLine(raw_line);
      if (!parsed || parsed->first.empty()) {
        lines.emplace_back(raw_line);
        continue;
      }
      auto kv = std::move(*parsed);
      if (util::HasPrefix(kv.first, namespace_prefix)) {
        // Ignore namespace fields here since we would always rewrite them
        continue;
      }
      auto iter = new_config.find(util::ToLower(kv.first));
      if (iter != new_config.end()) {
        if (!iter->second.empty()) lines.emplace_back(DumpConfigLine({iter->first, iter->second}));
        new_config.erase(iter);
      } else {
        lines.emplace_back(raw_line);
      }
    }
  }
  file.close();

  std::string out_buf;
  for (const auto &line : lines) {
    fmt::format_to(std::back_inserter(out_buf), "{}\n", line);
  }
  for (const auto &remain : new_config) {
    if (remain.second.empty() || checkFieldValueIsDefault(remain.first, remain.second)) continue;
    fmt::format_to(std::back_inserter(out_buf), "{}\n", DumpConfigLine({remain.first, remain.second}));
  }
  std::string tmp_path = path_ + ".tmp";
  remove(tmp_path.data());
  std::ofstream output_file(tmp_path, std::ios::out);
  output_file << out_buf;
  output_file.close();
  if (rename(tmp_path.data(), path_.data()) < 0) {
    return {Status::NotOK, fmt::format("rename file encounter error: {}", strerror(errno))};
  }
  return Status::OK();
}<|MERGE_RESOLUTION|>--- conflicted
+++ resolved
@@ -239,11 +239,8 @@
        new EnumField<JsonStorageFormat>(&json_storage_format, json_storage_formats, JsonStorageFormat::JSON)},
       {"txn-context-enabled", true, new YesNoField(&txn_context_enabled, false)},
       {"skip-block-cache-deallocation-on-close", false, new YesNoField(&skip_block_cache_deallocation_on_close, false)},
-<<<<<<< HEAD
       {"hash-field-expiration", false, new YesNoField(&hash_field_expiration, false)},
-=======
       {"histogram-bucket-boundaries", true, new StringField(&histogram_bucket_boundaries_str_, "")},
->>>>>>> ad5dde96
 
       /* rocksdb options */
       {"rocksdb.compression", false,
