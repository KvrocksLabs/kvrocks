/*
 * Licensed to the Apache Software Foundation (ASF) under one
 * or more contributor license agreements.  See the NOTICE file
 * distributed with this work for additional information
 * regarding copyright ownership.  The ASF licenses this file
 * to you under the Apache License, Version 2.0 (the
 * "License"); you may not use this file except in compliance
 * with the License.  You may obtain a copy of the License at
 *
 *   http://www.apache.org/licenses/LICENSE-2.0
 *
 * Unless required by applicable law or agreed to in writing,
 * software distributed under the License is distributed on an
 * "AS IS" BASIS, WITHOUT WARRANTIES OR CONDITIONS OF ANY
 * KIND, either express or implied.  See the License for the
 * specific language governing permissions and limitations
 * under the License.
 *
 */

#include "redis_bloom_chain.h"

#include "types/bloom_filter.h"

namespace redis {

std::string BloomChain::getBFKey(const Slice &ns_key, const BloomChainMetadata &metadata, uint16_t filters_index) {
  std::string sub_key;
  PutFixed16(&sub_key, filters_index);
  std::string bf_key = InternalKey(ns_key, sub_key, metadata.version, storage_->IsSlotIdEncoded()).Encode();
  return bf_key;
}

void BloomChain::getBFKeyList(const Slice &ns_key, const BloomChainMetadata &metadata,
                              std::vector<std::string> *bf_key_list) {
  bf_key_list->reserve(metadata.n_filters);
  for (uint16_t i = 0; i < metadata.n_filters; ++i) {
    std::string bf_key = getBFKey(ns_key, metadata, i);
    bf_key_list->push_back(std::move(bf_key));
  }
}

rocksdb::Status BloomChain::getBloomChainMetadata(const Slice &ns_key, BloomChainMetadata *metadata) {
  return Database::GetMetadata(kRedisBloomFilter, ns_key, metadata);
}

rocksdb::Status BloomChain::createBloomChain(const Slice &ns_key, double error_rate, uint32_t capacity,
                                             uint16_t expansion, BloomChainMetadata *metadata) {
  metadata->n_filters = 1;
  metadata->expansion = expansion;
  metadata->size = 0;

  metadata->error_rate = error_rate;
  metadata->base_capacity = capacity;
  metadata->bloom_bytes = BlockSplitBloomFilter::OptimalNumOfBytes(capacity, error_rate);

  auto [block_split_bloom_filter, _] = CreateBlockSplitBloomFilter(metadata->bloom_bytes);

  auto batch = storage_->GetWriteBatchBase();
  WriteBatchLogData log_data(kRedisBloomFilter, {"createBloomChain"});
  batch->PutLogData(log_data.Encode());

  std::string bloom_chain_meta_bytes;
  metadata->Encode(&bloom_chain_meta_bytes);
  batch->Put(metadata_cf_handle_, ns_key, bloom_chain_meta_bytes);

  std::string bf_key = getBFKey(ns_key, *metadata, metadata->n_filters - 1);
  batch->Put(bf_key, block_split_bloom_filter.GetData());

  return storage_->Write(storage_->DefaultWriteOptions(), batch->GetWriteBatch());
}

void BloomChain::createBloomFilterInBatch(const Slice &ns_key, BloomChainMetadata *metadata,
                                          ObserverOrUniquePtr<rocksdb::WriteBatchBase> &batch, std::string *bf_data) {
  uint32_t bloom_filter_bytes = BlockSplitBloomFilter::OptimalNumOfBytes(
      static_cast<uint32_t>(metadata->base_capacity * pow(metadata->expansion, metadata->n_filters)),
      metadata->error_rate);
  metadata->n_filters += 1;
  metadata->bloom_bytes += bloom_filter_bytes;

  std::tie(std::ignore, *bf_data) = CreateBlockSplitBloomFilter(bloom_filter_bytes);

  std::string bloom_chain_meta_bytes;
  metadata->Encode(&bloom_chain_meta_bytes);
  batch->Put(metadata_cf_handle_, ns_key, bloom_chain_meta_bytes);
}

rocksdb::Status BloomChain::getBFDataList(const std::vector<std::string> &bf_key_list,
                                          std::vector<std::string> *bf_data_list) {
  LatestSnapShot ss(storage_);
  rocksdb::ReadOptions read_options;
  read_options.snapshot = ss.GetSnapShot();

  bf_data_list->reserve(bf_key_list.size());
  for (const auto &bf_key : bf_key_list) {
    std::string bf_data;
    rocksdb::Status s = storage_->Get(read_options, bf_key, &bf_data);
    if (!s.ok()) return s;
    bf_data_list->push_back(std::move(bf_data));
  }
  return rocksdb::Status::OK();
}

void BloomChain::bloomAdd(const Slice &item, std::string *bf_data) {
  BlockSplitBloomFilter block_split_bloom_filter(*bf_data);

  uint64_t h = BlockSplitBloomFilter::Hash(item.data(), item.size());
  block_split_bloom_filter.InsertHash(h);
}

<<<<<<< HEAD
bool BloomChain::bloomCheck(const Slice &item, std::string &bf_data) {
  std::unique_ptr<const BlockSplitBloomFilter> bloom_filter_read_only =
      BlockSplitBloomFilter::CreateReadOnlyBloomFilter(bf_data);
=======
rocksdb::Status BloomChain::bloomCheck(const Slice &bf_key, const std::vector<Slice> &items,
                                       std::vector<bool> *exists) {
  LatestSnapShot ss(storage_);
  rocksdb::ReadOptions read_options;
  read_options.snapshot = ss.GetSnapShot();
  std::string bf_data;
  rocksdb::Status s = storage_->Get(read_options, bf_key, &bf_data);
  if (!s.ok()) return s;
  BlockSplitBloomFilter block_split_bloom_filter(bf_data);
>>>>>>> d42a89fb

  uint64_t h = BlockSplitBloomFilter::Hash(item.data(), item.size());
  return bloom_filter_read_only->FindHash(h);
}

rocksdb::Status BloomChain::Reserve(const Slice &user_key, uint32_t capacity, double error_rate, uint16_t expansion) {
  std::string ns_key = AppendNamespacePrefix(user_key);

  LockGuard guard(storage_->GetLockManager(), ns_key);
  BloomChainMetadata bloom_chain_metadata;
  rocksdb::Status s = getBloomChainMetadata(ns_key, &bloom_chain_metadata);
  if (!s.ok() && !s.IsNotFound()) return s;
  if (!s.IsNotFound()) {
    return rocksdb::Status::InvalidArgument("the key already exists");
  }

  return createBloomChain(ns_key, error_rate, capacity, expansion, &bloom_chain_metadata);
}

rocksdb::Status BloomChain::Add(const Slice &user_key, const Slice &item, BloomFilterAddResult *ret) {
  std::vector<BloomFilterAddResult> tmp{BloomFilterAddResult::kOk};
  rocksdb::Status s = MAdd(user_key, {item}, &tmp);
  *ret = tmp[0];
  return s;
}

rocksdb::Status BloomChain::MAdd(const Slice &user_key, const std::vector<Slice> &items,
                                 std::vector<BloomFilterAddResult> *rets) {
  std::string ns_key = AppendNamespacePrefix(user_key);
  LockGuard guard(storage_->GetLockManager(), ns_key);

  BloomChainMetadata metadata;
  rocksdb::Status s = getBloomChainMetadata(ns_key, &metadata);

  if (s.IsNotFound()) {
    s = createBloomChain(ns_key, kBFDefaultErrorRate, kBFDefaultInitCapacity, kBFDefaultExpansion, &metadata);
  }
  if (!s.ok()) return s;

  std::vector<std::string> bf_key_list;
  getBFKeyList(ns_key, metadata, &bf_key_list);

  std::vector<std::string> bf_data_list;
  s = getBFDataList(bf_key_list, &bf_data_list);
  if (!s.ok()) return s;

  auto batch = storage_->GetWriteBatchBase();
  WriteBatchLogData log_data(kRedisBloomFilter, {"insert"});
  batch->PutLogData(log_data.Encode());

  for (size_t i = 0; i < items.size(); ++i) {
    // check
    bool exist = false;
    // TODO: to test which direction for searching is better
    for (int ii = static_cast<int>(bf_data_list.size()) - 1; ii >= 0; --ii) {
      exist = bloomCheck(items[i], bf_data_list[ii]);
      if (exist) break;
    }

    // insert
    if (exist) {
      (*rets)[i] = BloomFilterAddResult::kExist;
    } else {
      if (metadata.size + 1 > metadata.GetCapacity()) {
        if (metadata.IsScaling()) {
          batch->Put(bf_key_list.back(), bf_data_list.back());
          std::string bf_data;
          createBloomFilterInBatch(ns_key, &metadata, batch, &bf_data);
          bf_data_list.push_back(std::move(bf_data));
          bf_key_list.push_back(getBFKey(ns_key, metadata, metadata.n_filters - 1));
        } else {
          (*rets)[i] = BloomFilterAddResult::kFull;
          continue;
        }
      }
      bloomAdd(items[i], &bf_data_list.back());
      (*rets)[i] = BloomFilterAddResult::kOk;
      metadata.size += 1;
    }
  }

  std::string bloom_chain_metadata_bytes;
  metadata.Encode(&bloom_chain_metadata_bytes);
  batch->Put(metadata_cf_handle_, ns_key, bloom_chain_metadata_bytes);
  batch->Put(bf_key_list.back(), bf_data_list.back());
  return storage_->Write(storage_->DefaultWriteOptions(), batch->GetWriteBatch());
}

rocksdb::Status BloomChain::Exists(const Slice &user_key, const Slice &item, bool *exist) {
  std::vector<bool> tmp{false};
  rocksdb::Status s = MExists(user_key, {item}, &tmp);
  *exist = tmp[0];
  return s;
}

rocksdb::Status BloomChain::MExists(const Slice &user_key, const std::vector<Slice> &items, std::vector<bool> *exists) {
  std::string ns_key = AppendNamespacePrefix(user_key);

  BloomChainMetadata metadata;
  rocksdb::Status s = getBloomChainMetadata(ns_key, &metadata);
  if (s.IsNotFound()) {
    std::fill(exists->begin(), exists->end(), false);
    return rocksdb::Status::OK();
  }
  if (!s.ok()) return s;

  std::vector<std::string> bf_key_list;
  getBFKeyList(ns_key, metadata, &bf_key_list);

  std::vector<std::string> bf_data_list;
  s = getBFDataList(bf_key_list, &bf_data_list);
  if (!s.ok()) return s;

  for (size_t i = 0; i < items.size(); ++i) {
    // check
    // TODO: to test which direction for searching is better
    for (int ii = static_cast<int>(bf_data_list.size()) - 1; ii >= 0; --ii) {
      (*exists)[i] = bloomCheck(items[i], bf_data_list[ii]);
      if ((*exists)[i]) break;
    }
  }

  return rocksdb::Status::OK();
}

rocksdb::Status BloomChain::Info(const Slice &user_key, BloomFilterInfo *info) {
  std::string ns_key = AppendNamespacePrefix(user_key);

  BloomChainMetadata metadata;
  rocksdb::Status s = getBloomChainMetadata(ns_key, &metadata);
  if (!s.ok()) return s;

  info->capacity = metadata.GetCapacity();
  info->bloom_bytes = metadata.bloom_bytes;
  info->n_filters = metadata.n_filters;
  info->size = metadata.size;
  info->expansion = metadata.expansion;

  return rocksdb::Status::OK();
}

}  // namespace redis<|MERGE_RESOLUTION|>--- conflicted
+++ resolved
@@ -108,21 +108,10 @@
   block_split_bloom_filter.InsertHash(h);
 }
 
-<<<<<<< HEAD
+
 bool BloomChain::bloomCheck(const Slice &item, std::string &bf_data) {
   std::unique_ptr<const BlockSplitBloomFilter> bloom_filter_read_only =
       BlockSplitBloomFilter::CreateReadOnlyBloomFilter(bf_data);
-=======
-rocksdb::Status BloomChain::bloomCheck(const Slice &bf_key, const std::vector<Slice> &items,
-                                       std::vector<bool> *exists) {
-  LatestSnapShot ss(storage_);
-  rocksdb::ReadOptions read_options;
-  read_options.snapshot = ss.GetSnapShot();
-  std::string bf_data;
-  rocksdb::Status s = storage_->Get(read_options, bf_key, &bf_data);
-  if (!s.ok()) return s;
-  BlockSplitBloomFilter block_split_bloom_filter(bf_data);
->>>>>>> d42a89fb
 
   uint64_t h = BlockSplitBloomFilter::Hash(item.data(), item.size());
   return bloom_filter_read_only->FindHash(h);
