--- conflicted
+++ resolved
@@ -92,48 +92,7 @@
 class BlockSplitBloomFilter {
  public:
   /// The constructor of BlockSplitBloomFilter. It uses XXH64 as hash function.
-<<<<<<< HEAD
-  BlockSplitBloomFilter();
-
-  /// Initialize the BlockSplitBloomFilter. The range of num_bytes should be within
-  /// [kMinimumBloomFilterBytes, kMaximumBloomFilterBytes], it will be
-  /// rounded up/down to lower/upper bound if num_bytes is out of range and also
-  /// will be rounded up to a power of 2.
-  ///
-  /// @param num_bytes The number of bytes to store Bloom filter bitset.
-  void Init(uint32_t num_bytes);
-
-  /// Initialize the BlockSplitBloomFilter. It copies the bitset as underlying
-  /// bitset because the given bitset may not satisfy the 32-byte alignment requirement
-  /// which may lead to segfault when performing SIMD instructions. It is the caller's
-  /// responsibility to free the bitset passed in.
-  ///
-  /// @param bitset The given bitset to initialize the Bloom filter.
-  /// @param num_bytes  The number of bytes of given bitset.
-  /// @return false if the number of bytes of Bloom filter bitset is not a power of 2, and true means successfully init
-  bool Init(const uint8_t* bitset, uint32_t num_bytes);
-
-  /// Initialize the BlockSplitBloomFilter. It copies the bitset as underlying
-  /// bitset because the given bitset may not satisfy the 32-byte alignment requirement
-  /// which may lead to segfault when performing SIMD instructions. It is the caller's
-  /// responsibility to free the bitset passed in.
-  ///
-  /// @param bitset The given bitset to initialize the Bloom filter.
-  /// @return false if the number of bytes of Bloom filter bitset is not a power of 2, and true means successfully init
-  bool Init(std::string bitset);
-
-  /// Create the read-only BlockSplitBloomFilter. It use the caller's bitset as underlying bitset. It is the caller's
-  /// responsibility to ensure the bitset would not to change.
-  ///
-  /// @param bitset The given bitset for the Bloom filter underlying bitset.
-  /// @return the unique_ptr of the const non-owned BlockSplitBloomFilter
-  static std::unique_ptr<const BlockSplitBloomFilter> CreateReadOnlyBloomFilter(const std::string& bitset);
-
-  /// Minimum Bloom filter size, it sets to 32 bytes to fit a tiny Bloom filter.
-  static constexpr uint32_t kMinimumBloomFilterBytes = 32;
-=======
   explicit BlockSplitBloomFilter(nonstd::span<char> data) : data_(data){};
->>>>>>> d42a89fb
 
   /// Calculate optimal size according to the number of distinct values and false
   /// positive probability.
@@ -227,15 +186,5 @@
                                                       0x705495c7U, 0x2df1424bU, 0x9efc4947U, 0x5c6bfb31U};
 
   // The underlying buffer of bitset.
-<<<<<<< HEAD
-  std::string data_;
-
-  // The view of data_
-  std::string_view data_view_;
-
-  // The number of bytes of Bloom filter bitset.
-  uint32_t num_bytes_;
-=======
   nonstd::span<char> data_;
->>>>>>> d42a89fb
 };