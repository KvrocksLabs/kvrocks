--- conflicted
+++ resolved
@@ -181,7 +181,6 @@
     return result_count;
   }
 
-<<<<<<< HEAD
   StatusOr<std::vector<std::optional<uint64_t>>> ArrInsert(std::string_view path, const int64_t &index,
                                                            const std::vector<jsoncons::json> &insert_values) {
     std::vector<std::optional<uint64_t>> result_count;
@@ -207,7 +206,8 @@
     }
 
     return result_count;
-=======
+  }
+
   static std::pair<ssize_t, ssize_t> NormalizeArrIndices(ssize_t start, ssize_t end, ssize_t len) {
     if (start < 0) {
       start = std::max<ssize_t>(0, len + start);
@@ -248,7 +248,6 @@
       return {Status::NotOK, e.what()};
     }
     return result;
->>>>>>> 78f87c40
   }
 
   StatusOr<std::vector<std::string>> Type(std::string_view path) const {
