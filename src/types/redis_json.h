/*
 * Licensed to the Apache Software Foundation (ASF) under one
 * or more contributor license agreements.  See the NOTICE file
 * distributed with this work for additional information
 * regarding copyright ownership.  The ASF licenses this file
 * to you under the Apache License, Version 2.0 (the
 * "License"); you may not use this file except in compliance
 * with the License.  You may obtain a copy of the License at
 *
 *   http://www.apache.org/licenses/LICENSE-2.0
 *
 * Unless required by applicable law or agreed to in writing,
 * software distributed under the License is distributed on an
 * "AS IS" BASIS, WITHOUT WARRANTIES OR CONDITIONS OF ANY
 * KIND, either express or implied.  See the License for the
 * specific language governing permissions and limitations
 * under the License.
 *
 */

#pragma once

#include <storage/redis_db.h>

#include <string>

#include "json.h"
#include "storage/redis_metadata.h"

namespace redis {

class Json : public Database {
 public:
  Json(engine::Storage *storage, std::string ns) : Database(storage, std::move(ns)) {}

  rocksdb::Status Set(const std::string &user_key, const std::string &path, const std::string &value);
  rocksdb::Status Get(const std::string &user_key, const std::vector<std::string> &paths, JsonValue *result);
  rocksdb::Status Info(const std::string &user_key, JsonStorageFormat *storage_format);
  rocksdb::Status Type(const std::string &user_key, const std::string &path, std::vector<std::string> *results);
  rocksdb::Status ArrAppend(const std::string &user_key, const std::string &path,
                            const std::vector<std::string> &values, std::vector<size_t> *result_count);
  rocksdb::Status Clear(const std::string &user_key, const std::string &path, size_t *result);
  rocksdb::Status ArrLen(const std::string &user_key, const std::string &path,
                         std::vector<std::optional<uint64_t>> &arr_lens);
<<<<<<< HEAD
  rocksdb::Status Toggle(const std::string &user_key, const std::string &path,
                         std::vector<std::optional<bool>> &result);
=======
  rocksdb::Status ObjKeys(const std::string &user_key, const std::string &path,
                          std::vector<std::optional<std::vector<std::string>>> &keys);
>>>>>>> a79a386a
  rocksdb::Status ArrPop(const std::string &user_key, const std::string &path, int64_t index,
                         std::vector<std::optional<JsonValue>> *results);

 private:
  rocksdb::Status write(Slice ns_key, JsonMetadata *metadata, const JsonValue &json_val);
  rocksdb::Status read(const Slice &ns_key, JsonMetadata *metadata, JsonValue *value);
};

}  // namespace redis<|MERGE_RESOLUTION|>--- conflicted
+++ resolved
@@ -42,13 +42,10 @@
   rocksdb::Status Clear(const std::string &user_key, const std::string &path, size_t *result);
   rocksdb::Status ArrLen(const std::string &user_key, const std::string &path,
                          std::vector<std::optional<uint64_t>> &arr_lens);
-<<<<<<< HEAD
   rocksdb::Status Toggle(const std::string &user_key, const std::string &path,
                          std::vector<std::optional<bool>> &result);
-=======
   rocksdb::Status ObjKeys(const std::string &user_key, const std::string &path,
                           std::vector<std::optional<std::vector<std::string>>> &keys);
->>>>>>> a79a386a
   rocksdb::Status ArrPop(const std::string &user_key, const std::string &path, int64_t index,
                          std::vector<std::optional<JsonValue>> *results);
 
