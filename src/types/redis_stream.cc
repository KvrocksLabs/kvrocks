--- conflicted
+++ resolved
@@ -390,20 +390,8 @@
 
   std::string group_key = internalKeyFromGroupName(ns_key, metadata, group_name);
   std::string get_group_value;
-<<<<<<< HEAD
   s = storage_->Get(ctx, rocksdb::ReadOptions(), stream_cf_handle_, group_key, &get_group_value);
-  if (!s.ok() && !s.IsNotFound()) {
-    return s;
-  }
-  if (s.IsNotFound()) {
-    return rocksdb::Status::InvalidArgument("NOGROUP No such consumer group " + group_name + " for key name " +
-                                            stream_name.ToString());
-  }
-  StreamConsumerGroupMetadata group_metadata = decodeStreamConsumerGroupMetadataValue(get_group_value);
-=======
-  s = storage_->Get(rocksdb::ReadOptions(), stream_cf_handle_, group_key, &get_group_value);
   if (!s.ok()) return s;
->>>>>>> beb1979f
 
   StreamConsumerGroupMetadata group_metadata = decodeStreamConsumerGroupMetadataValue(get_group_value);
   std::string consumer_key = internalKeyFromConsumerName(ns_key, metadata, group_name, consumer_name);
@@ -803,19 +791,8 @@
 
   std::string entry_key = internalKeyFromGroupName(ns_key, metadata, group_name);
   std::string get_entry_value;
-<<<<<<< HEAD
   s = storage_->Get(ctx, rocksdb::ReadOptions(), stream_cf_handle_, entry_key, &get_entry_value);
-  if (!s.ok() && !s.IsNotFound()) {
-    return s;
-  }
-  if (s.IsNotFound()) {
-    return rocksdb::Status::InvalidArgument("NOGROUP No such consumer group " + group_name + " for key name " +
-                                            stream_name.ToString());
-  }
-=======
-  s = storage_->Get(rocksdb::ReadOptions(), stream_cf_handle_, entry_key, &get_entry_value);
   if (!s.ok()) return s;
->>>>>>> beb1979f
 
   StreamConsumerMetadata consumer_metadata;
   auto now = util::GetTimeStampMS();
@@ -865,19 +842,8 @@
 
   std::string group_key = internalKeyFromGroupName(ns_key, metadata, group_name);
   std::string get_group_value;
-<<<<<<< HEAD
   s = storage_->Get(ctx, rocksdb::ReadOptions(), stream_cf_handle_, group_key, &get_group_value);
-  if (!s.ok() && !s.IsNotFound()) {
-    return s;
-  }
-  if (s.IsNotFound()) {
-    return rocksdb::Status::InvalidArgument("NOGROUP No such consumer group " + group_name + " for key name " +
-                                            stream_name.ToString());
-  }
-=======
-  s = storage_->Get(rocksdb::ReadOptions(), stream_cf_handle_, group_key, &get_group_value);
   if (!s.ok()) return s;
->>>>>>> beb1979f
 
   std::string consumer_key = internalKeyFromConsumerName(ns_key, metadata, group_name, consumer_name);
   std::string get_consumer_value;
@@ -945,19 +911,8 @@
 
   std::string entry_key = internalKeyFromGroupName(ns_key, metadata, group_name);
   std::string get_entry_value;
-<<<<<<< HEAD
   s = storage_->Get(ctx, rocksdb::ReadOptions(), stream_cf_handle_, entry_key, &get_entry_value);
-  if (!s.ok() && !s.IsNotFound()) {
-    return s;
-  }
-  if (s.IsNotFound()) {
-    return rocksdb::Status::InvalidArgument("NOGROUP No such consumer group " + group_name + " for key name " +
-                                            stream_name.ToString());
-  }
-=======
-  s = storage_->Get(rocksdb::ReadOptions(), stream_cf_handle_, entry_key, &get_entry_value);
   if (!s.ok()) return s;
->>>>>>> beb1979f
 
   StreamConsumerGroupMetadata consumer_group_metadata = decodeStreamConsumerGroupMetadataValue(get_entry_value);
   if (options.last_id == "$") {
@@ -1471,19 +1426,8 @@
 
   std::string group_key = internalKeyFromGroupName(ns_key, metadata, group_name);
   std::string get_group_value;
-<<<<<<< HEAD
   s = storage_->Get(ctx, rocksdb::ReadOptions(), stream_cf_handle_, group_key, &get_group_value);
-  if (!s.ok() && !s.IsNotFound()) {
-    return s;
-  }
-  if (s.IsNotFound()) {
-    return rocksdb::Status::InvalidArgument("NOGROUP No such consumer group " + group_name + " for key name " +
-                                            stream_name.ToString());
-  }
-=======
-  s = storage_->Get(rocksdb::ReadOptions(), stream_cf_handle_, group_key, &get_group_value);
   if (!s.ok()) return s;
->>>>>>> beb1979f
 
   std::string consumer_key = internalKeyFromConsumerName(ns_key, metadata, group_name, consumer_name);
   std::string get_consumer_value;
