--- conflicted
+++ resolved
@@ -588,7 +588,7 @@
 
     auto entry_key = internalKeyFromEntryID(ns_key, metadata, entry_id);
     std::string entry_value;
-    s = storage_->Get(rocksdb::ReadOptions(), stream_cf_handle_, entry_key, &entry_value);
+    s = storage_->Get(ctx, ctx.GetReadOptions(), stream_cf_handle_, entry_key, &entry_value);
     if (!s.ok()) {
       if (s.IsNotFound()) {
         deleted_entries.push_back(entry_id);
@@ -599,25 +599,11 @@
       return s;
     }
 
-<<<<<<< HEAD
-      auto entry_key = internalKeyFromEntryID(ns_key, metadata, entry_id);
-      std::string entry_value;
-      s = storage_->Get(ctx, ctx.GetReadOptions(), stream_cf_handle_, entry_key, &entry_value);
-      if (!s.ok()) {
-        if (s.IsNotFound()) {
-          deleted_entries.push_back(entry_id);
-          batch->Delete(stream_cf_handle_, iter->key());
-          --count;
-          continue;
-        }
-        return s;
-=======
     StreamEntry entry(entry_id.ToString(), {});
     if (!options.just_id) {
       auto rv_status = DecodeRawStreamEntryValue(entry_value, &entry.values);
       if (!rv_status.OK()) {
         return rocksdb::Status::InvalidArgument(rv_status.Msg());
->>>>>>> e5719251
       }
     }
 
@@ -1514,39 +1500,14 @@
     auto iter = util::UniqueIterator(ctx, storage_, read_options, stream_cf_handle_);
     uint64_t count = 0;
     for (iter->SeekToFirst(); iter->Valid(); iter->Next()) {
-<<<<<<< HEAD
-      if (identifySubkeyType(iter->key()) == StreamSubkeyType::StreamPelEntry) {
-        std::string tmp_group_name;
-        StreamEntryID entry_id = groupAndEntryIdFromPelInternalKey(iter->key(), tmp_group_name);
-        if (tmp_group_name != group_name) continue;
-        StreamPelEntry pel_entry = decodeStreamPelEntryValue(iter->value().ToString());
-        if (pel_entry.consumer_name != consumer_name) continue;
-        std::string raw_value;
-        rocksdb::Status st = getEntryRawValue(ctx, ns_key, metadata, entry_id, &raw_value);
-        if (!st.ok() && !st.IsNotFound()) {
-          return st;
-        }
-        std::vector<std::string> values;
-        auto rv = DecodeRawStreamEntryValue(raw_value, &values);
-        if (!rv.IsOK()) {
-          return rocksdb::Status::InvalidArgument(rv.Msg());
-        }
-        entries->emplace_back(entry_id.ToString(), std::move(values));
-        pel_entry.last_delivery_count += 1;
-        pel_entry.last_delivery_time_ms = now_ms;
-        batch->Put(stream_cf_handle_, iter->key(), encodeStreamPelEntryValue(pel_entry));
-        ++count;
-        if (count >= options.count) break;
-=======
       std::string tmp_group_name;
       StreamEntryID entry_id = groupAndEntryIdFromPelInternalKey(iter->key(), tmp_group_name);
       StreamPelEntry pel_entry = decodeStreamPelEntryValue(iter->value().ToString());
       if (pel_entry.consumer_name != consumer_name) continue;
       std::string raw_value;
-      rocksdb::Status st = getEntryRawValue(ns_key, metadata, entry_id, &raw_value);
+      rocksdb::Status st = getEntryRawValue(ctx, ns_key, metadata, entry_id, &raw_value);
       if (!st.ok() && !st.IsNotFound()) {
         return st;
->>>>>>> e5719251
       }
       std::vector<std::string> values;
       auto rv = DecodeRawStreamEntryValue(raw_value, &values);
@@ -1732,21 +1693,22 @@
   return storage_->Write(ctx, storage_->DefaultWriteOptions(), batch->GetWriteBatch());
 }
 
-rocksdb::Status Stream::GetPendingEntries(StreamPendingOptions &options, StreamGetPendingEntryResult &pending_infos,
+rocksdb::Status Stream::GetPendingEntries(engine::Context &ctx, StreamPendingOptions &options,
+                                          StreamGetPendingEntryResult &pending_infos,
                                           std::vector<StreamNACK> &ext_results) {
   const std::string &stream_name = options.stream_name;
   const std::string &group_name = options.group_name;
   std::string ns_key = AppendNamespacePrefix(stream_name);
 
   StreamMetadata metadata(false);
-  rocksdb::Status s = GetMetadata(GetOptions{}, ns_key, &metadata);
+  rocksdb::Status s = GetMetadata(ctx, ns_key, &metadata);
   if (!s.ok()) {
     return s.IsNotFound() ? rocksdb::Status::OK() : s;
   }
 
   std::string group_key = internalKeyFromGroupName(ns_key, metadata, group_name);
   std::string get_group_value;
-  s = storage_->Get(rocksdb::ReadOptions(), stream_cf_handle_, group_key, &get_group_value);
+  s = storage_->Get(ctx, ctx.GetReadOptions(), stream_cf_handle_, group_key, &get_group_value);
   if (!s.ok()) {
     return s.IsNotFound() ? rocksdb::Status::OK() : s;
   }
@@ -1755,14 +1717,14 @@
   std::string end_key = internalPelKeyFromGroupAndEntryId(ns_key, metadata, group_name, options.end_id);
 
   rocksdb::ReadOptions read_options = storage_->DefaultScanOptions();
-  LatestSnapShot ss(storage_);
-  read_options.snapshot = ss.GetSnapShot();
+  // TODO: ctx
+  read_options.snapshot = ctx.snapshot;
   rocksdb::Slice upper_bound(end_key);
   read_options.iterate_upper_bound = &upper_bound;
   rocksdb::Slice lower_bound(prefix_key);
   read_options.iterate_lower_bound = &lower_bound;
 
-  auto iter = util::UniqueIterator(storage_, read_options, stream_cf_handle_);
+  auto iter = util::UniqueIterator(ctx, storage_, read_options, stream_cf_handle_);
   std::unordered_set<std::string> consumer_names;
   StreamEntryID first_entry_id{StreamEntryID::Maximum()};
   StreamEntryID last_entry_id{StreamEntryID::Minimum()};
@@ -1800,7 +1762,7 @@
     }
     std::string consumer_key = internalKeyFromConsumerName(ns_key, metadata, group_name, consumer_name);
     std::string get_consumer_value;
-    s = storage_->Get(rocksdb::ReadOptions(), stream_cf_handle_, consumer_key, &get_consumer_value);
+    s = storage_->Get(ctx, ctx.GetReadOptions(), stream_cf_handle_, consumer_key, &get_consumer_value);
     if (!s.ok() && !s.IsNotFound()) {
       return s;
     }
