--- conflicted
+++ resolved
@@ -67,16 +67,11 @@
                                std::vector<std::pair<std::string, StreamConsumerGroupMetadata>> &group_metadata);
   rocksdb::Status GetConsumerInfo(engine::Context &ctx, const Slice &stream_name, const std::string &group_name,
                                   std::vector<std::pair<std::string, StreamConsumerMetadata>> &consumer_metadata);
-<<<<<<< HEAD
+  rocksdb::Status GetPendingEntries(engine::Context &ctx, StreamPendingOptions &options,
+                                    StreamGetPendingEntryResult &pending_infos, std::vector<StreamNACK> &ext_results);
   rocksdb::Status Range(engine::Context &ctx, const Slice &stream_name, const StreamRangeOptions &options,
                         std::vector<StreamEntry> *entries);
   rocksdb::Status RangeWithPending(engine::Context &ctx, const Slice &stream_name, StreamRangeOptions &options,
-=======
-  rocksdb::Status GetPendingEntries(StreamPendingOptions &options, StreamGetPendingEntryResult &pending_infos,
-                                    std::vector<StreamNACK> &ext_results);
-  rocksdb::Status Range(const Slice &stream_name, const StreamRangeOptions &options, std::vector<StreamEntry> *entries);
-  rocksdb::Status RangeWithPending(const Slice &stream_name, StreamRangeOptions &options,
->>>>>>> e5719251
                                    std::vector<StreamEntry> *entries, std::string &group_name,
                                    std::string &consumer_name, bool noack, bool latest);
   rocksdb::Status Trim(engine::Context &ctx, const Slice &stream_name, const StreamTrimOptions &options,
