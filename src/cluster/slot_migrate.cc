--- conflicted
+++ resolved
@@ -296,7 +296,6 @@
     }
   }
 
-<<<<<<< HEAD
   if (GetMigrateType() == MigrateType::kRawKeyValue) {
     int timeout = 3;
     if (dst_redis_context_ == nullptr) {
@@ -304,44 +303,6 @@
       if (!s.IsOK()) {
         return {Status::NotOK, fmt::format("create redis context failed, {}", s.Msg())};
       }
-=======
-  // Set destination node import status to START
-  auto s = setImportStatusOnDstNode(*dst_fd_, kImportStart);
-  if (!s.IsOK()) {
-    return s.Prefixed(errFailedToSetImportStatus);
-  }
-
-  LOG(INFO) << "[migrate] Start migrating slot " << migrating_slot_ << ", connect destination fd " << *dst_fd_;
-
-  return Status::OK();
-}
-
-Status SlotMigrator::sendSnapshot() {
-  uint64_t migrated_key_cnt = 0;
-  uint64_t expired_key_cnt = 0;
-  uint64_t empty_key_cnt = 0;
-  std::string restore_cmds;
-  int16_t slot = migrating_slot_;
-
-  LOG(INFO) << "[migrate] Start migrating snapshot of slot " << slot;
-
-  rocksdb::ReadOptions read_options = storage_->DefaultScanOptions();
-  read_options.snapshot = slot_snapshot_;
-  rocksdb::ColumnFamilyHandle *cf_handle = storage_->GetCFHandle(engine::kMetadataColumnFamilyName);
-  auto iter = util::UniqueIterator(storage_->GetDB()->NewIterator(read_options, cf_handle));
-
-  // Construct key prefix to iterate the keys belong to the target slot
-  std::string prefix;
-  ComposeSlotKeyPrefix(namespace_, slot, &prefix);
-  LOG(INFO) << "[migrate] Iterate keys of slot, key's prefix: " << prefix;
-
-  // Seek to the beginning of keys start with 'prefix' and iterate all these keys
-  for (iter->Seek(prefix); iter->Valid(); iter->Next()) {
-    // The migrating task has to be stopped, if server role is changed from master to slave
-    // or flush command (flushdb or flushall) is executed
-    if (stop_migration_) {
-      return {Status::NotOK, errMigrationTaskCanceled};
->>>>>>> 46862ea5
     }
     // Check whether the source and target clock rollback too much
     int64_t skew = 0;
@@ -592,9 +553,8 @@
 
   LOG(INFO) << "[migrate] Start migrating snapshot of slot " << slot;
 
-  rocksdb::ReadOptions read_options;
+  rocksdb::ReadOptions read_options = storage_->DefaultScanOptions();
   read_options.snapshot = slot_snapshot_;
-  storage_->SetReadOptions(read_options);
   rocksdb::ColumnFamilyHandle *cf_handle = storage_->GetCFHandle(engine::kMetadataColumnFamilyName);
   auto iter = util::UniqueIterator(storage_->GetDB()->NewIterator(read_options, cf_handle));
 
