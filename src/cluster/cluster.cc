--- conflicted
+++ resolved
@@ -115,12 +115,8 @@
   //  2. Add the slot into to-assign node
   //  3. Update the map of slots to nodes.
   // remember: The atomicity of the process is based on
-<<<<<<< HEAD
-  // the transactionality of ClearKeysOfSlot().
+  // the transactionality of ClearKeysOfSlotRange().
   engine::Context ctx(srv_->storage);
-=======
-  // the transactionality of ClearKeysOfSlotRange().
->>>>>>> beb1979f
   for (auto [s_start, s_end] : slot_ranges) {
     for (int slot = s_start; slot <= s_end; slot++) {
       std::shared_ptr<ClusterNode> old_node = slots_nodes_[slot];
@@ -134,11 +130,7 @@
       if (old_node == myself_ && old_node != to_assign_node) {
         // If slot is migrated from this node
         if (migrated_slots_.count(slot) > 0) {
-<<<<<<< HEAD
-          auto s = srv_->slot_migrator->ClearKeysOfSlot(ctx, kDefaultNamespace, slot);
-=======
-          auto s = srv_->slot_migrator->ClearKeysOfSlotRange(kDefaultNamespace, SlotRange::GetPoint(slot));
->>>>>>> beb1979f
+          auto s = srv_->slot_migrator->ClearKeysOfSlotRange(ctx, kDefaultNamespace, SlotRange::GetPoint(slot));
           if (!s.ok()) {
             LOG(ERROR) << "failed to clear data of migrated slot: " << s.ToString();
           }
@@ -228,11 +220,7 @@
   if (!migrated_slots_.empty()) {
     for (const auto &[slot, _] : migrated_slots_) {
       if (slots_nodes_[slot] != myself_) {
-<<<<<<< HEAD
-        auto s = srv_->slot_migrator->ClearKeysOfSlot(ctx, kDefaultNamespace, slot);
-=======
-        auto s = srv_->slot_migrator->ClearKeysOfSlotRange(kDefaultNamespace, SlotRange::GetPoint(slot));
->>>>>>> beb1979f
+        auto s = srv_->slot_migrator->ClearKeysOfSlotRange(ctx, kDefaultNamespace, SlotRange::GetPoint(slot));
         if (!s.ok()) {
           LOG(ERROR) << "failed to clear data of migrated slots: " << s.ToString();
         }
