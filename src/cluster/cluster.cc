/*
 * Licensed to the Apache Software Foundation (ASF) under one
 * or more contributor license agreements.  See the NOTICE file
 * distributed with this work for additional information
 * regarding copyright ownership.  The ASF licenses this file
 * to you under the Apache License, Version 2.0 (the
 * "License"); you may not use this file except in compliance
 * with the License.  You may obtain a copy of the License at
 *
 *   http://www.apache.org/licenses/LICENSE-2.0
 *
 * Unless required by applicable law or agreed to in writing,
 * software distributed under the License is distributed on an
 * "AS IS" BASIS, WITHOUT WARRANTIES OR CONDITIONS OF ANY
 * KIND, either express or implied.  See the License for the
 * specific language governing permissions and limitations
 * under the License.
 *
 */

#include "cluster.h"

#include <config/config_util.h>

#include <array>
#include <cstring>
#include <fstream>
#include <memory>
#include <vector>

#include "cluster/cluster_defs.h"
#include "commands/commander.h"
#include "common/io_util.h"
#include "fmt/format.h"
#include "parse_util.h"
#include "replication.h"
#include "server/server.h"
#include "string_util.h"
#include "time_util.h"

ClusterNode::ClusterNode(std::string id, std::string host, int port, int role, std::string master_id,
                         const std::bitset<kClusterSlots> &slots)
    : id(std::move(id)), host(std::move(host)), port(port), role(role), master_id(std::move(master_id)), slots(slots) {}

Cluster::Cluster(Server *srv, std::vector<std::string> binds, int port)
    : srv_(srv), binds_(std::move(binds)), port_(port) {
  for (auto &slots_node : slots_nodes_) {
    slots_node = nullptr;
  }
}

// We access cluster without lock, actually we guarantee data-safe by work threads
// ReadWriteLockGuard, CLUSTER command doesn't have 'exclusive' attribute, i.e.
// CLUSTER command can be executed concurrently, but some subcommand may change
// cluster data, so these commands should be executed exclusively, and ReadWriteLock
// also can guarantee accessing data is safe.
bool Cluster::SubCommandIsExecExclusive(const std::string &subcommand) {
  std::array subcommands = {"setnodes", "setnodeid", "setslot", "import", "reset"};

  return std::any_of(std::begin(subcommands), std::end(subcommands),
                     [&subcommand](const std::string &val) { return util::EqualICase(val, subcommand); });
}

Status Cluster::SetNodeId(const std::string &node_id) {
  if (node_id.size() != kClusterNodeIdLen) {
    return {Status::ClusterInvalidInfo, errInvalidNodeID};
  }

  myid_ = node_id;
  // Already has cluster topology
  if (version_ >= 0 && nodes_.find(node_id) != nodes_.end()) {
    myself_ = nodes_[myid_];
  } else {
    myself_ = nullptr;
  }

  // Set replication relationship
  return SetMasterSlaveRepl();
}

// The reason why the new version MUST be +1 of current version is that,
// the command changes topology based on specific topology (also means specific
// version), we must guarantee current topology is exactly expected, otherwise,
// this update may make topology corrupt, so base topology version is very important.
// This is different with CLUSTERX SETNODES commands because it uses new version
// topology to cover current version, it allows kvrocks nodes lost some topology
// updates since of network failure, it is state instead of operation.
Status Cluster::SetSlotRanges(const std::vector<SlotRange> &slot_ranges, const std::string &node_id,
                              int64_t new_version) {
  if (new_version <= 0 || new_version != version_ + 1) {
    return {Status::NotOK, errInvalidClusterVersion};
  }

  if (node_id.size() != kClusterNodeIdLen) {
    return {Status::NotOK, errInvalidNodeID};
  }

  // Get the node which we want to assign slots into it
  std::shared_ptr<ClusterNode> to_assign_node = nodes_[node_id];
  if (to_assign_node == nullptr) {
    return {Status::NotOK, "No this node in the cluster"};
  }

  if (to_assign_node->role != kClusterMaster) {
    return {Status::NotOK, errNoMasterNode};
  }

  // Update version
  version_ = new_version;

  // Update topology
  //  1. Remove the slot from old node if existing
  //  2. Add the slot into to-assign node
  //  3. Update the map of slots to nodes.
  // remember: The atomicity of the process is based on
  // the transactionality of ClearKeysOfSlotRange().
  engine::Context ctx(srv_->storage);
  for (auto [s_start, s_end] : slot_ranges) {
    for (int slot = s_start; slot <= s_end; slot++) {
      std::shared_ptr<ClusterNode> old_node = slots_nodes_[slot];
      if (old_node != nullptr) {
        old_node->slots[slot] = false;
      }
      to_assign_node->slots[slot] = true;
      slots_nodes_[slot] = to_assign_node;

      // Clear data of migrated slot or record of imported slot
      if (old_node == myself_ && old_node != to_assign_node) {
        // If slot is migrated from this node
        if (migrated_slots_.count(slot) > 0) {
          auto s = srv_->slot_migrator->ClearKeysOfSlotRange(ctx, kDefaultNamespace, SlotRange::GetPoint(slot));
          if (!s.ok()) {
            LOG(ERROR) << "failed to clear data of migrated slot: " << s.ToString();
          }
          migrated_slots_.erase(slot);
        }
        // If slot is imported into this node
        if (imported_slots_.count(slot) > 0) {
          imported_slots_.erase(slot);
        }
      }
    }
  }

  return Status::OK();
}

// cluster setnodes $all_nodes_info $version $force
// one line of $all_nodes: $node_id $host $port $role $master_node_id $slot_range
Status Cluster::SetClusterNodes(const std::string &nodes_str, int64_t version, bool force) {
  if (version < 0) return {Status::NotOK, errInvalidClusterVersion};

  if (!force) {
    // Low version wants to reset current version
    if (version_ > version) {
      return {Status::NotOK, errInvalidClusterVersion};
    }

    // The same version, it is not needed to update
    if (version_ == version) return Status::OK();
  }

  ClusterNodes nodes;
  std::unordered_map<int, std::string> slots_nodes;
  RETURN_IF_ERROR(parseClusterNodes(nodes_str, &nodes, &slots_nodes));

  // Update version and cluster topology
  version_ = version;
  nodes_ = nodes;
  size_ = 0;

  // Update slots to nodes
  for (const auto &[slot, node_id] : slots_nodes) {
    slots_nodes_[slot] = nodes_[node_id];
  }

  // Update replicas info and size
  for (const auto &[node_id, node] : nodes_) {
    if (node->role == kClusterSlave) {
      if (nodes_.find(node->master_id) != nodes_.end()) {
        nodes_[node->master_id]->replicas.push_back(node_id);
      }
    }
    if (node->role == kClusterMaster && node->slots.count() > 0) {
      size_++;
    }
  }

  if (myid_.empty() || force) {
    for (const auto &[node_id, node] : nodes_) {
      if (node->port == port_ && util::MatchListeningIP(binds_, node->host)) {
        myid_ = node_id;
        break;
      }
    }
  }

  myself_ = nullptr;
  if (!myid_.empty() && nodes_.find(myid_) != nodes_.end()) {
    myself_ = nodes_[myid_];
  }

  // Set replication relationship
<<<<<<< HEAD
  if (myself_) {
    auto s = SetMasterSlaveRepl();
    if (!s.IsOK()) {
      return s.Prefixed("failed to set master-replica replication");
    }
=======
  if (auto s = SetMasterSlaveRepl(); !s.IsOK()) {
    return s.Prefixed("failed to set master-replica replication");
>>>>>>> d66e8275
  }

  // Clear data of migrated slots
  if (!migrated_slots_.empty()) {
    engine::Context ctx(srv_->storage);
    for (const auto &[slot, _] : migrated_slots_) {
      if (slots_nodes_[slot] != myself_) {
        auto s = srv_->slot_migrator->ClearKeysOfSlotRange(ctx, kDefaultNamespace, SlotRange::GetPoint(slot));
        if (!s.ok()) {
          LOG(ERROR) << "failed to clear data of migrated slots: " << s.ToString();
        }
      }
    }
  }
  // Clear migrated and imported slot info
  migrated_slots_.clear();
  imported_slots_.clear();

  return Status::OK();
}

// Set replication relationship by cluster topology setting
Status Cluster::SetMasterSlaveRepl() {
  if (!srv_) return Status::OK();

  // If the node is not in the cluster topology, remove the master replication if it's a replica.
  if (!myself_) {
    if (auto s = srv_->RemoveMaster(); !s.IsOK()) {
      return s.Prefixed("failed to remove master");
    }
    return Status::OK();
  }

  if (myself_->role == kClusterMaster) {
    // Master mode
    auto s = srv_->RemoveMaster();
    if (!s.IsOK()) {
      return s.Prefixed("failed to remove master");
    }
    LOG(INFO) << "MASTER MODE enabled by cluster topology setting";
  } else if (nodes_.find(myself_->master_id) != nodes_.end()) {
    // Replica mode and master node is existing
    std::shared_ptr<ClusterNode> master = nodes_[myself_->master_id];
    auto s = srv_->AddMaster(master->host, master->port, false);
    if (!s.IsOK()) {
      LOG(WARNING) << "SLAVE OF " << master->host << ":" << master->port
                   << " wasn't enabled by cluster topology setting, encounter error: " << s.Msg();
      return s.Prefixed("failed to add master");
    }
    LOG(INFO) << "SLAVE OF " << master->host << ":" << master->port << " enabled by cluster topology setting";
  }

  return Status::OK();
}

bool Cluster::IsNotMaster() { return myself_ == nullptr || myself_->role != kClusterMaster || srv_->IsSlave(); }

Status Cluster::SetSlotRangeMigrated(const SlotRange &slot_range, const std::string &ip_port) {
  if (!slot_range.IsValid()) {
    return {Status::NotOK, errSlotRangeInvalid};
  }

  // It is called by slot-migrating thread which is an asynchronous thread.
  // Therefore, it should be locked when a record is added to 'migrated_slots_'
  // which will be accessed when executing commands.
  auto exclusivity = srv_->WorkExclusivityGuard();
  for (auto slot = slot_range.start; slot <= slot_range.end; slot++) {
    migrated_slots_[slot] = ip_port;
  }
  return Status::OK();
}

Status Cluster::SetSlotRangeImported(const SlotRange &slot_range) {
  if (!slot_range.IsValid()) {
    return {Status::NotOK, errSlotRangeInvalid};
  }

  // It is called by command 'cluster import'. When executing the command, the
  // exclusive lock has been locked. Therefore, it can't be locked again.
  for (auto slot = slot_range.start; slot <= slot_range.end; slot++) {
    imported_slots_.insert(slot);
  }
  return Status::OK();
}

Status Cluster::MigrateSlotRange(const SlotRange &slot_range, const std::string &dst_node_id,
                                 SyncMigrateContext *blocking_ctx) {
  if (nodes_.find(dst_node_id) == nodes_.end()) {
    return {Status::NotOK, "Can't find the destination node id"};
  }

  if (!slot_range.IsValid()) {
    return {Status::NotOK, errSlotRangeInvalid};
  }

  if (!migrated_slots_.empty() &&
      slot_range.HasOverlap({migrated_slots_.begin()->first, migrated_slots_.rbegin()->first})) {
    return {Status::NotOK, "Can't migrate slot which has been migrated"};
  }

  for (auto slot = slot_range.start; slot <= slot_range.end; slot++) {
    if (slots_nodes_[slot] != myself_) {
      return {Status::NotOK, "Can't migrate slot which doesn't belong to me"};
    }
  }

  if (IsNotMaster()) {
    return {Status::NotOK, "Slave can't migrate slot"};
  }

  if (nodes_[dst_node_id]->role != kClusterMaster) {
    return {Status::NotOK, "Can't migrate slot to a slave"};
  }

  if (nodes_[dst_node_id] == myself_) {
    return {Status::NotOK, "Can't migrate slot to myself"};
  }

  const auto &dst = nodes_[dst_node_id];
  Status s =
      srv_->slot_migrator->PerformSlotRangeMigration(dst_node_id, dst->host, dst->port, slot_range, blocking_ctx);
  return s;
}

Status Cluster::ImportSlotRange(redis::Connection *conn, const SlotRange &slot_range, int state) {
  if (IsNotMaster()) {
    return {Status::NotOK, "Slave can't import slot"};
  }

  if (!slot_range.IsValid()) {
    return {Status::NotOK, errSlotRangeInvalid};
  }

  for (auto slot = slot_range.start; slot <= slot_range.end; slot++) {
    auto source_node = srv_->cluster->slots_nodes_[slot];
    if (source_node && source_node->id == myid_) {
      return {Status::NotOK, "Can't import slot which belongs to me"};
    }
  }

  Status s;
  switch (state) {
    case kImportStart:
      RETURN_IF_ERROR(srv_->slot_import->Start(slot_range));

      // Set link importing
      conn->SetImporting();
      myself_->importing_slot_range = slot_range;
      // Set link error callback
      conn->close_cb = [object_ptr = srv_->slot_import.get(), slot_range]([[maybe_unused]] int fd) {
        auto s = object_ptr->StopForLinkError();
        if (!s.IsOK()) {
          LOG(ERROR) << fmt::format("[import] Failed to stop importing slot(s) {}: {}", slot_range.String(), s.Msg());
        }
      };  // Stop forbidding writing slot to accept write commands
      if (slot_range == srv_->slot_migrator->GetForbiddenSlotRange()) srv_->slot_migrator->ReleaseForbiddenSlotRange();
      LOG(INFO) << fmt::format("[import] Start importing slot(s) {}", slot_range.String());
      break;
    case kImportSuccess:
      RETURN_IF_ERROR(srv_->slot_import->Success(slot_range));
      LOG(INFO) << fmt::format("[import] Mark the importing slot(s) {} as succeed", slot_range.String());
      break;
    case kImportFailed:
      RETURN_IF_ERROR(srv_->slot_import->Fail(slot_range));
      LOG(INFO) << fmt::format("[import] Mark the importing slot(s) {} as failed", slot_range.String());
      break;
    default:
      return {Status::NotOK, errInvalidImportState};
  }

  return Status::OK();
}

Status Cluster::GetClusterInfo(std::string *cluster_infos) {
  if (version_ < 0) {
    return {Status::RedisClusterDown, errClusterNoInitialized};
  }

  cluster_infos->clear();

  int ok_slot = 0;
  for (auto &slots_node : slots_nodes_) {
    if (slots_node != nullptr) ok_slot++;
  }

  *cluster_infos =
      "cluster_state:ok\r\n"
      "cluster_slots_assigned:" +
      std::to_string(ok_slot) +
      "\r\n"
      "cluster_slots_ok:" +
      std::to_string(ok_slot) +
      "\r\n"
      "cluster_slots_pfail:0\r\n"
      "cluster_slots_fail:0\r\n"
      "cluster_known_nodes:" +
      std::to_string(nodes_.size()) +
      "\r\n"
      "cluster_size:" +
      std::to_string(size_) +
      "\r\n"
      "cluster_current_epoch:" +
      std::to_string(version_) +
      "\r\n"
      "cluster_my_epoch:" +
      std::to_string(version_) + "\r\n";

  if (myself_ != nullptr && myself_->role == kClusterMaster && !srv_->IsSlave()) {
    // Get migrating status
    std::string migrate_infos;
    srv_->slot_migrator->GetMigrationInfo(&migrate_infos);
    *cluster_infos += migrate_infos;

    // Get importing status
    std::string import_infos;
    srv_->slot_import->GetImportInfo(&import_infos);
    *cluster_infos += import_infos;
  }

  return Status::OK();
}

// Format: 1) 1) start slot
//            2) end slot
//            3) 1) master IP
//               2) master port
//               3) node ID
//            4) 1) replica IP
//               2) replica port
//               3) node ID
//          ... continued until done
Status Cluster::GetSlotsInfo(std::vector<SlotInfo> *slots_infos) {
  if (version_ < 0) {
    return {Status::RedisClusterDown, errClusterNoInitialized};
  }

  slots_infos->clear();

  int start = -1;
  std::shared_ptr<ClusterNode> n = nullptr;
  for (int i = 0; i <= kClusterSlots; i++) {
    // Find start node and slot id
    if (n == nullptr) {
      if (i == kClusterSlots) break;
      n = slots_nodes_[i];
      start = i;
      continue;
    }
    // Generate slots info when occur different node with start or end of slot
    if (i == kClusterSlots || n != slots_nodes_[i]) {
      slots_infos->emplace_back(genSlotNodeInfo(start, i - 1, n));
      if (i == kClusterSlots) break;
      n = slots_nodes_[i];
      start = i;
    }
  }

  return Status::OK();
}

SlotInfo Cluster::genSlotNodeInfo(int start, int end, const std::shared_ptr<ClusterNode> &n) {
  std::vector<SlotInfo::NodeInfo> vn;
  vn.push_back({n->host, n->port, n->id});  // itself

  for (const auto &id : n->replicas) {  // replicas
    if (nodes_.find(id) == nodes_.end()) continue;
    vn.push_back({nodes_[id]->host, nodes_[id]->port, nodes_[id]->id});
  }

  return {start, end, vn};
}

// $node $host:$port@$cport $role $master_id/$- $ping_sent $ping_received
// $version $connected $slot_range
Status Cluster::GetClusterNodes(std::string *nodes_str) {
  if (version_ < 0) {
    return {Status::RedisClusterDown, errClusterNoInitialized};
  }

  *nodes_str = genNodesDescription();
  return Status::OK();
}

StatusOr<std::string> Cluster::GetReplicas(const std::string &node_id) {
  if (version_ < 0) {
    return {Status::RedisClusterDown, errClusterNoInitialized};
  }

  auto item = nodes_.find(node_id);
  if (item == nodes_.end()) {
    return {Status::InvalidArgument, errInvalidNodeID};
  }

  auto node = item->second;
  if (node->role != kClusterMaster) {
    return {Status::InvalidArgument, errNoMasterNode};
  }

  auto now = util::GetTimeStampMS();
  std::string replicas_desc;
  for (const auto &replica_id : node->replicas) {
    auto n = nodes_.find(replica_id);
    if (n == nodes_.end()) {
      continue;
    }

    auto replica = n->second;

    std::string node_str;
    // ID, host, port
    node_str.append(
        fmt::format("{} {}:{}@{} ", replica_id, replica->host, replica->port, replica->port + kClusterPortIncr));

    // Flags
    node_str.append(fmt::format("slave {} ", node_id));

    // Ping sent, pong received, config epoch, link status
    node_str.append(fmt::format("{} {} {} connected", now - 1, now, version_));

    replicas_desc.append(node_str + "\n");
  }

  return replicas_desc;
}

std::string Cluster::getNodeIDBySlot(int slot) const {
  if (slot < 0 || slot >= kClusterSlots || !slots_nodes_[slot]) return "";
  return slots_nodes_[slot]->id;
}

std::string Cluster::genNodesDescription() {
  auto slots_infos = getClusterNodeSlots();

  auto now = util::GetTimeStampMS();
  std::string nodes_desc;
  for (const auto &[_, node] : nodes_) {
    std::string node_str;
    // ID, host, port
    node_str.append(node->id + " ");
    node_str.append(fmt::format("{}:{}@{} ", node->host, node->port, node->port + kClusterPortIncr));

    // Flags
    if (node->id == myid_) node_str.append("myself,");
    if (node->role == kClusterMaster) {
      node_str.append("master - ");
    } else {
      node_str.append("slave " + node->master_id + " ");
    }

    // Ping sent, pong received, config epoch, link status
    node_str.append(fmt::format("{} {} {} connected", now - 1, now, version_));

    if (node->role == kClusterMaster) {
      auto iter = slots_infos.find(node->id);
      if (iter != slots_infos.end() && !iter->second.empty()) {
        node_str.append(" " + iter->second);
      }
    }

    // Just for MYSELF node to show the importing/migrating slot
    if (node->id == myid_) {
      if (srv_->slot_migrator) {
        auto migrating_slot_range = srv_->slot_migrator->GetMigratingSlotRange();
        if (migrating_slot_range.IsValid()) {
          node_str.append(fmt::format(" [{}->-{}]", migrating_slot_range.String(), srv_->slot_migrator->GetDstNode()));
        }
      }
      if (srv_->slot_import) {
        auto importing_slot_range = srv_->slot_import->GetSlotRange();
        if (importing_slot_range.IsValid()) {
          node_str.append(
              fmt::format(" [{}-<-{}]", importing_slot_range.String(), getNodeIDBySlot(importing_slot_range.start)));
        }
      }
    }
    nodes_desc.append(node_str + "\n");
  }
  return nodes_desc;
}

std::map<std::string, std::string, std::less<>> Cluster::getClusterNodeSlots() const {
  int start = -1;
  // node id => slots info string
  std::map<std::string, std::string, std::less<>> slots_infos;

  std::shared_ptr<ClusterNode> n = nullptr;
  for (int i = 0; i <= kClusterSlots; i++) {
    // Find start node and slot id
    if (n == nullptr) {
      if (i == kClusterSlots) break;
      n = slots_nodes_[i];
      start = i;
      continue;
    }
    // Generate slots info when occur different node with start or end of slot
    if (i == kClusterSlots || n != slots_nodes_[i]) {
      if (start == i - 1) {
        slots_infos[n->id] += fmt::format("{} ", start);
      } else {
        slots_infos[n->id] += fmt::format("{}-{} ", start, i - 1);
      }
      if (i == kClusterSlots) break;
      n = slots_nodes_[i];
      start = i;
    }
  }

  for (auto &[_, info] : slots_infos) {
    if (info.size() > 0) info.pop_back();  // Remove last space
  }
  return slots_infos;
}

std::string Cluster::genNodesInfo() const {
  auto slots_infos = getClusterNodeSlots();

  std::string nodes_info;
  for (const auto &[_, node] : nodes_) {
    std::string node_str;
    node_str.append("node ");
    // ID
    node_str.append(node->id + " ");
    // Host + Port
    node_str.append(fmt::format("{} {} ", node->host, node->port));

    // Role
    if (node->role == kClusterMaster) {
      node_str.append("master - ");
    } else {
      node_str.append("slave " + node->master_id + " ");
    }

    // Slots
    if (node->role == kClusterMaster) {
      auto iter = slots_infos.find(node->id);
      if (iter != slots_infos.end() && !iter->second.empty()) {
        node_str.append(" " + iter->second);
      }
    }
    nodes_info.append(node_str + "\n");
  }
  return nodes_info;
}

Status Cluster::DumpClusterNodes(const std::string &file) {
  // Parse and validate the cluster nodes string before dumping into file
  std::string tmp_path = file + ".tmp";
  remove(tmp_path.data());
  std::ofstream output_file(tmp_path, std::ios::out);
  output_file << fmt::format("version {}\n", version_);
  output_file << fmt::format("id {}\n", myid_);
  output_file << genNodesInfo();
  output_file.close();
  if (rename(tmp_path.data(), file.data()) < 0) {
    return {Status::NotOK, fmt::format("rename file encounter error: {}", strerror(errno))};
  }
  return Status::OK();
}

Status Cluster::LoadClusterNodes(const std::string &file_path) {
  if (rocksdb::Env::Default()->FileExists(file_path).IsNotFound()) {
    LOG(INFO) << fmt::format("The cluster nodes file {} is not found. Use CLUSTERX subcommands to specify it.",
                             file_path);
    return Status::OK();
  }

  std::ifstream file;
  file.open(file_path);
  if (!file.is_open()) {
    return {Status::NotOK, fmt::format("error opening the file '{}': {}", file_path, strerror(errno))};
  }

  int64_t version = -1;
  std::string id, nodes_info;
  std::string line;
  while (file.good() && std::getline(file, line)) {
    auto parsed = ParseConfigLine(line);
    if (!parsed) return parsed.ToStatus().Prefixed("malformed line");
    if (parsed->first.empty() || parsed->second.empty()) continue;

    auto key = parsed->first;
    if (key == "version") {
      auto parse_result = ParseInt<int64_t>(parsed->second, 10);
      if (!parse_result) {
        return {Status::NotOK, errInvalidClusterVersion};
      }
      version = *parse_result;
    } else if (key == "id") {
      id = parsed->second;
      if (id.length() != kClusterNodeIdLen) {
        return {Status::NotOK, errInvalidNodeID};
      }
    } else if (key == "node") {
      nodes_info.append(parsed->second + "\n");
    } else {
      return {Status::NotOK, fmt::format("unknown key: {}", key)};
    }
  }

  myid_ = id;
  return SetClusterNodes(nodes_info, version, false);
}

Status Cluster::parseClusterNodes(const std::string &nodes_str, ClusterNodes *nodes,
                                  std::unordered_map<int, std::string> *slots_nodes) {
  std::vector<std::string> nodes_info = util::Split(nodes_str, "\n");
  if (nodes_info.empty()) {
    return {Status::ClusterInvalidInfo, errInvalidClusterNodeInfo};
  }

  nodes->clear();

  // Parse all nodes
  for (const auto &node_str : nodes_info) {
    std::vector<std::string> fields = util::Split(node_str, " ");
    if (fields.size() < 5) {
      return {Status::ClusterInvalidInfo, errInvalidClusterNodeInfo};
    }

    // 1) node id
    if (fields[0].size() != kClusterNodeIdLen) {
      return {Status::ClusterInvalidInfo, errInvalidNodeID};
    }

    std::string id = fields[0];

    // 2) host, TODO(@shooterit): check host is valid
    std::string host = fields[1];

    // 3) port
    auto parse_result = ParseInt<uint16_t>(fields[2], 10);
    if (!parse_result) {
      return {Status::ClusterInvalidInfo, "Invalid cluster node port"};
    }

    int port = *parse_result;

    // 4) role
    int role = 0;
    if (util::EqualICase(fields[3], "master")) {
      role = kClusterMaster;
    } else if (util::EqualICase(fields[3], "slave") || util::EqualICase(fields[3], "replica")) {
      role = kClusterSlave;
    } else {
      return {Status::ClusterInvalidInfo, "Invalid cluster node role"};
    }

    // 5) master id
    std::string master_id = fields[4];
    if ((role == kClusterMaster && master_id != "-") ||
        (role == kClusterSlave && master_id.size() != kClusterNodeIdLen)) {
      return {Status::ClusterInvalidInfo, errInvalidNodeID};
    }

    std::bitset<kClusterSlots> slots;
    if (role == kClusterSlave) {
      if (fields.size() != 5) {
        return {Status::ClusterInvalidInfo, errInvalidClusterNodeInfo};
      } else {
        // Create slave node
        (*nodes)[id] = std::make_shared<ClusterNode>(id, host, port, role, master_id, slots);
        continue;
      }
    }

    // 6) slot info
    auto valid_range = NumericRange<int>{0, kClusterSlots - 1};
    const std::regex node_id_regex(R"(\b[a-fA-F0-9]{40}\b)");
    for (unsigned i = 5; i < fields.size(); i++) {
      std::vector<std::string> ranges = util::Split(fields[i], "-");
      if (ranges.size() == 1) {
        if (std::regex_match(fields[i], node_id_regex)) {
          return {Status::ClusterInvalidInfo, "Invalid nodes definition: Missing newline between node entries."};
        }

        auto parse_start = ParseInt<int>(ranges[0], valid_range, 10);
        if (!parse_start) {
          return {Status::ClusterInvalidInfo, errSlotOutOfRange};
        }

        int start = *parse_start;
        slots.set(start, true);
        if (role == kClusterMaster) {
          if (slots_nodes->find(start) != slots_nodes->end()) {
            return {Status::ClusterInvalidInfo, errSlotOverlapped};
          } else {
            (*slots_nodes)[start] = id;
          }
        }
      } else if (ranges.size() == 2) {
        auto parse_start = ParseInt<int>(ranges[0], valid_range, 10);
        auto parse_stop = ParseInt<int>(ranges[1], valid_range, 10);
        if (!parse_start || !parse_stop || *parse_start >= *parse_stop) {
          return {Status::ClusterInvalidInfo, errSlotOutOfRange};
        }

        int start = *parse_start;
        int stop = *parse_stop;
        for (int j = start; j <= stop; j++) {
          slots.set(j, true);
          if (role == kClusterMaster) {
            if (slots_nodes->find(j) != slots_nodes->end()) {
              return {Status::ClusterInvalidInfo, errSlotOverlapped};
            } else {
              (*slots_nodes)[j] = id;
            }
          }
        }
      } else {
        return {Status::ClusterInvalidInfo, errSlotOutOfRange};
      }
    }

    // Create master node
    (*nodes)[id] = std::make_shared<ClusterNode>(id, host, port, role, master_id, slots);
  }

  return Status::OK();
}

bool Cluster::IsWriteForbiddenSlot(int slot) const {
  return srv_->slot_migrator->GetForbiddenSlotRange().Contains(slot);
}

Status Cluster::CanExecByMySelf(const redis::CommandAttributes *attributes, const std::vector<std::string> &cmd_tokens,
                                redis::Connection *conn, lua::ScriptRunCtx *script_run_ctx) {
  std::vector<int> key_indexes;

  auto s = redis::CommandTable::GetKeysFromCommand(attributes, cmd_tokens);
  if (!s) return Status::OK();
  key_indexes = *s;

  if (key_indexes.empty()) return Status::OK();

  int slot = -1;
  for (auto i : key_indexes) {
    if (i >= static_cast<int>(cmd_tokens.size())) break;

    int cur_slot = GetSlotIdFromKey(cmd_tokens[i]);
    if (slot == -1) slot = cur_slot;
    if (slot != cur_slot) {
      return {Status::RedisCrossSlot, "Attempted to access keys that don't hash to the same slot"};
    }
  }
  if (slot == -1) return Status::OK();

  if (slots_nodes_[slot] == nullptr) {
    return {Status::RedisClusterDown, "Hash slot not served"};
  }

  bool cross_slot_ok = false;
  if (script_run_ctx) {
    if (script_run_ctx->current_slot != -1 && script_run_ctx->current_slot != slot) {
      if (getNodeIDBySlot(script_run_ctx->current_slot) != getNodeIDBySlot(slot)) {
        return {Status::RedisMoved, fmt::format("{} {}:{}", slot, slots_nodes_[slot]->host, slots_nodes_[slot]->port)};
      }
      if (!(script_run_ctx->flags & lua::ScriptFlagType::kScriptAllowCrossSlotKeys)) {
        return {Status::RedisCrossSlot, "Script attempted to access keys that do not hash to the same slot"};
      }
    }

    script_run_ctx->current_slot = slot;
    cross_slot_ok = true;
  }

  uint64_t flags = attributes->GenerateFlags(cmd_tokens);

  if (myself_ && myself_ == slots_nodes_[slot]) {
    // We use central controller to manage the topology of the cluster.
    // Server can't change the topology directly, so we record the migrated slots
    // to move the requests of the migrated slots to the destination node.
    if (migrated_slots_.count(slot) > 0) {  // I'm not serving the migrated slot
      return {Status::RedisMoved, fmt::format("{} {}", slot, migrated_slots_[slot])};
    }
    // To keep data consistency, slot will be forbidden write while sending the last incremental data.
    // During this phase, the requests of the migrating slot has to be rejected.
    if ((flags & redis::kCmdWrite) && IsWriteForbiddenSlot(slot)) {
      return {Status::RedisTryAgain, "Can't write to slot being migrated which is in write forbidden phase"};
    }

    return Status::OK();  // I'm serving this slot
  }

  if (myself_ && myself_->importing_slot_range.Contains(slot) &&
      (conn->IsImporting() || conn->IsFlagEnabled(redis::Connection::kAsking))) {
    // While data migrating, the topology of the destination node has not been changed.
    // The destination node has to serve the requests from the migrating slot,
    // although the slot is not belong to itself. Therefore, we record the importing slot
    // and mark the importing connection to accept the importing data.
    return Status::OK();  // I'm serving the importing connection or asking connection
  }

  if (myself_ && imported_slots_.count(slot)) {
    // After the slot is migrated, new requests of the migrated slot will be moved to
    // the destination server. Before the central controller change the topology, the destination
    // server should record the imported slots to accept new data of the imported slots.
    return Status::OK();  // I'm serving the imported slot
  }

  if (myself_ && myself_->role == kClusterSlave && !(flags & redis::kCmdWrite) &&
      nodes_.find(myself_->master_id) != nodes_.end() && nodes_[myself_->master_id] == slots_nodes_[slot] &&
      conn->IsFlagEnabled(redis::Connection::kReadOnly)) {
    return Status::OK();  // My master is serving this slot
  }

  if (!cross_slot_ok) {
    return {Status::RedisMoved, fmt::format("{} {}:{}", slot, slots_nodes_[slot]->host, slots_nodes_[slot]->port)};
  }

  return Status::OK();
}

// Only HARD mode is meaningful to the Kvrocks cluster,
// so it will force clearing all information after resetting.
Status Cluster::Reset() {
  if (srv_->slot_migrator && srv_->slot_migrator->GetMigratingSlotRange().IsValid()) {
    return {Status::NotOK, "Can't reset cluster while migrating slot"};
  }
  if (srv_->slot_import && srv_->slot_import->GetSlotRange().IsValid()) {
    return {Status::NotOK, "Can't reset cluster while importing slot"};
  }
  if (!srv_->storage->IsEmptyDB()) {
    return {Status::NotOK, "Can't reset cluster while database is not empty"};
  }
  if (srv_->IsSlave()) {
    RETURN_IF_ERROR(srv_->RemoveMaster());
  }

  version_ = -1;
  size_ = 0;
  myid_.clear();
  myself_.reset();

  nodes_.clear();
  for (auto &n : slots_nodes_) {
    n = nullptr;
  }
  migrated_slots_.clear();
  imported_slots_.clear();

  // unlink the cluster nodes file if exists
  unlink(srv_->GetConfig()->NodesFilePath().data());
  return Status::OK();
}<|MERGE_RESOLUTION|>--- conflicted
+++ resolved
@@ -201,16 +201,8 @@
   }
 
   // Set replication relationship
-<<<<<<< HEAD
-  if (myself_) {
-    auto s = SetMasterSlaveRepl();
-    if (!s.IsOK()) {
-      return s.Prefixed("failed to set master-replica replication");
-    }
-=======
   if (auto s = SetMasterSlaveRepl(); !s.IsOK()) {
     return s.Prefixed("failed to set master-replica replication");
->>>>>>> d66e8275
   }
 
   // Clear data of migrated slots
