--- conflicted
+++ resolved
@@ -41,15 +41,7 @@
 #include "status.h"
 #include "tls_util.h"
 #include "util.h"
-<<<<<<< HEAD
-#include "status.h"
-#include "cron.h"
-#include "server.h"
-#include "log_collector.h"
-#include "config_util.h"
 #include "parse_util.h"
-=======
->>>>>>> b91c6e88
 
 const char *kDefaultNamespace = "__namespace";
 
