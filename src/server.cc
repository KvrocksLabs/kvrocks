--- conflicted
+++ resolved
@@ -1157,8 +1157,6 @@
   return kReplConnecting;
 }
 
-<<<<<<< HEAD
-=======
 Status Server::LookupAndCreateCommand(const std::string &cmd_name,
                               std::unique_ptr<Redis::Commander> *cmd) {
   if (cmd_name.empty()) return Status(Status::RedisUnknownCmd);
@@ -1242,4 +1240,3 @@
   }
   return Status::OK();
 }
->>>>>>> 5f41145a
