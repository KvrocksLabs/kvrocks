/*
 * Licensed to the Apache Software Foundation (ASF) under one
 * or more contributor license agreements.  See the NOTICE file
 * distributed with this work for additional information
 * regarding copyright ownership.  The ASF licenses this file
 * to you under the Apache License, Version 2.0 (the
 * "License"); you may not use this file except in compliance
 * with the License.  You may obtain a copy of the License at
 *
 *   http://www.apache.org/licenses/LICENSE-2.0
 *
 * Unless required by applicable law or agreed to in writing,
 * software distributed under the License is distributed on an
 * "AS IS" BASIS, WITHOUT WARRANTIES OR CONDITIONS OF ANY
 * KIND, either express or implied.  See the License for the
 * specific language governing permissions and limitations
 * under the License.
 *
 */

#include <types/redis_hyperloglog.h>

#include <algorithm>

#include "commander.h"
#include "commands/command_parser.h"
#include "server/redis_reply.h"
#include "server/server.h"

namespace redis {

/// PFADD key [element [element ...]]
/// Complexity: O(1) for each element added.
class CommandPfAdd final : public Commander {
 public:
  Status Execute(Server *srv, Connection *conn, std::string *output) override {
    redis::HyperLogLog hll(srv->storage, conn->GetNamespace());
    DCHECK_GE(args_.size(), 2u);
    std::vector<uint64_t> hashes(args_.size() - 2);
    for (size_t i = 2; i < args_.size(); i++) {
      hashes[i - 2] = redis::HyperLogLog::HllHash(args_[i]);
    }
    uint64_t ret{};
    engine::Context ctx(srv->storage);
    auto s = hll.Add(ctx, args_[1], hashes, &ret);
    if (!s.ok() && !s.IsNotFound()) {
      return {Status::RedisExecErr, s.ToString()};
    }
    *output = redis::Integer(ret);
    return Status::OK();
  }
};

/// PFCOUNT key [key ...]
/// Complexity: O(1) with a very small average constant time when called with a single key.
///              O(N) with N being the number of keys, and much bigger constant times,
///              when called with multiple keys.
class CommandPfCount final : public Commander {
  Status Execute(Server *srv, Connection *conn, std::string *output) override {
    redis::HyperLogLog hll(srv->storage, conn->GetNamespace());
    uint64_t ret{};
    rocksdb::Status s;
    // The first argument is the command name, so we need to skip it.
<<<<<<< HEAD
    DCHECK_GE(args_.size(), 2);
    engine::Context ctx(srv->storage);
=======
    DCHECK_GE(args_.size(), 2u);
>>>>>>> 34083189
    if (args_.size() > 2) {
      std::vector<Slice> keys(args_.begin() + 1, args_.end());
      s = hll.CountMultiple(ctx, keys, &ret);
    } else {
      s = hll.Count(ctx, args_[1], &ret);
    }
    if (!s.ok() && !s.IsNotFound()) {
      return {Status::RedisExecErr, s.ToString()};
    }
    if (s.IsNotFound()) {
      ret = 0;
    }
    *output = redis::Integer(ret);
    return Status::OK();
  }
};

/// PFMERGE destkey [sourcekey [sourcekey ...]]
///
/// complexity: O(N) to merge N HyperLogLogs, but with high constant times.
class CommandPfMerge final : public Commander {
  Status Execute(Server *srv, Connection *conn, std::string *output) override {
    redis::HyperLogLog hll(srv->storage, conn->GetNamespace());
    DCHECK_GT(args_.size(), 1u);
    std::vector<Slice> src_user_keys(args_.begin() + 2, args_.end());
    engine::Context ctx(srv->storage);
    auto s = hll.Merge(ctx, /*dest_user_key=*/args_[1], src_user_keys);
    if (!s.ok() && !s.IsNotFound()) {
      return {Status::RedisExecErr, s.ToString()};
    }
    *output = redis::SimpleString("OK");
    return Status::OK();
  }
};

REDIS_REGISTER_COMMANDS(HLL, MakeCmdAttr<CommandPfAdd>("pfadd", -2, "write", 1, 1, 1),
                        MakeCmdAttr<CommandPfCount>("pfcount", -2, "read-only", 1, -1, 1),
                        MakeCmdAttr<CommandPfMerge>("pfmerge", -2, "write", 1, -1, 1), );

}  // namespace redis<|MERGE_RESOLUTION|>--- conflicted
+++ resolved
@@ -61,12 +61,8 @@
     uint64_t ret{};
     rocksdb::Status s;
     // The first argument is the command name, so we need to skip it.
-<<<<<<< HEAD
-    DCHECK_GE(args_.size(), 2);
+    DCHECK_GE(args_.size(), 2u);
     engine::Context ctx(srv->storage);
-=======
-    DCHECK_GE(args_.size(), 2u);
->>>>>>> 34083189
     if (args_.size() > 2) {
       std::vector<Slice> keys(args_.begin() + 1, args_.end());
       s = hll.CountMultiple(ctx, keys, &ret);
