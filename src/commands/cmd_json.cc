--- conflicted
+++ resolved
@@ -223,7 +223,6 @@
   }
 };
 
-<<<<<<< HEAD
 class CommandJsonMerge : public Commander {
  public:
   Status Execute(Server *svr, Connection *conn, std::string *output) override {
@@ -244,7 +243,12 @@
       *output = redis::NilString();
     } else {
       *output = redis::SimpleString("OK");
-=======
+    }
+
+    return Status::OK();
+  }
+};
+
 class CommandJsonArrPop : public Commander {
  public:
   Status Parse(const std::vector<std::string> &args) override {
@@ -274,18 +278,14 @@
       } else {
         *output += redis::NilString();
       }
->>>>>>> e0fec89c
-    }
-
-    return Status::OK();
-  }
-<<<<<<< HEAD
-=======
+    }
+
+    return Status::OK();
+  }
 
  private:
   std::string path_;
   int64_t index_ = -1;
->>>>>>> e0fec89c
 };
 
 REDIS_REGISTER_COMMANDS(MakeCmdAttr<CommandJsonSet>("json.set", 4, "write", 1, 1, 1),
@@ -295,10 +295,7 @@
                         MakeCmdAttr<CommandJsonArrAppend>("json.arrappend", -4, "write", 1, 1, 1),
                         MakeCmdAttr<CommandJsonClear>("json.clear", -2, "write", 1, 1, 1),
                         MakeCmdAttr<CommandJsonArrLen>("json.arrlen", -2, "read-only", 1, 1, 1),
-<<<<<<< HEAD
-                        MakeCmdAttr<CommandJsonMerge>("json.merge", 4, "write", 1, 1, 1));
-=======
+                        MakeCmdAttr<CommandJsonMerge>("json.merge", 4, "write", 1, 1, 1),
                         MakeCmdAttr<CommandJsonArrPop>("json.arrpop", -2, "write", 1, 1, 1), );
->>>>>>> e0fec89c
 
 }  // namespace redis