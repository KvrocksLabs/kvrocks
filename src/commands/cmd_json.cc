/*
 * Licensed to the Apache Software Foundation (ASF) under one
 * or more contributor license agreements.  See the NOTICE file
 * distributed with this work for additional information
 * regarding copyright ownership.  The ASF licenses this file
 * to you under the Apache License, Version 2.0 (the
 * "License"); you may not use this file except in compliance
 * with the License.  You may obtain a copy of the License at
 *
 *   http://www.apache.org/licenses/LICENSE-2.0
 *
 * Unless required by applicable law or agreed to in writing,
 * software distributed under the License is distributed on an
 * "AS IS" BASIS, WITHOUT WARRANTIES OR CONDITIONS OF ANY
 * KIND, either express or implied.  See the License for the
 * specific language governing permissions and limitations
 * under the License.
 *
 */

#include <algorithm>

#include "commander.h"
#include "commands/command_parser.h"
#include "commands/error_constants.h"
#include "error_constants.h"
#include "parse_util.h"
#include "server/redis_reply.h"
#include "server/server.h"
#include "storage/redis_metadata.h"
#include "types/redis_json.h"

namespace redis {

class CommandJsonSet : public Commander {
 public:
  Status Execute(Server *srv, Connection *conn, std::string *output) override {
    redis::Json json(srv->storage, conn->GetNamespace());

    auto s = json.Set(args_[1], args_[2], args_[3]);
    if (!s.ok()) return {Status::RedisExecErr, s.ToString()};

    *output = redis::SimpleString("OK");
    return Status::OK();
  }
};

class CommandJsonGet : public Commander {
 public:
  Status Parse(const std::vector<std::string> &args) override {
    CommandParser parser(args, 2);

    while (parser.Good()) {
      if (parser.EatEqICase("INDENT")) {
        auto indent = GET_OR_RET(parser.TakeStr());

        if (std::any_of(indent.begin(), indent.end(), [](char v) { return v != ' '; })) {
          return {Status::RedisParseErr, "Currently only all-space INDENT is supported"};
        }

        indent_size_ = indent.size();
      } else if (parser.EatEqICase("NEWLINE")) {
        new_line_chars_ = GET_OR_RET(parser.TakeStr());
      } else if (parser.EatEqICase("SPACE")) {
        auto space = GET_OR_RET(parser.TakeStr());

        if (space != "" && space != " ") {
          return {Status::RedisParseErr, "Currently only SPACE ' ' is supported"};
        }

        spaces_after_colon_ = !space.empty();
      } else {
        break;
      }
    }

    while (parser.Good()) {
      paths_.push_back(GET_OR_RET(parser.TakeStr()));
    }

    return Status::OK();
  }

  Status Execute(Server *srv, Connection *conn, std::string *output) override {
    redis::Json json(srv->storage, conn->GetNamespace());

    JsonValue result;
    auto s = json.Get(args_[1], paths_, &result);
    if (s.IsNotFound()) {
      *output = redis::NilString();
      return Status::OK();
    }
    if (!s.ok()) return {Status::RedisExecErr, s.ToString()};

    *output = redis::BulkString(GET_OR_RET(result.Print(indent_size_, spaces_after_colon_, new_line_chars_)));
    return Status::OK();
  }

 private:
  uint8_t indent_size_ = 0;
  bool spaces_after_colon_ = false;
  std::string new_line_chars_;

  std::vector<std::string> paths_;
};

class CommandJsonInfo : public Commander {
 public:
  Status Execute(Server *srv, Connection *conn, std::string *output) override {
    redis::Json json(srv->storage, conn->GetNamespace());

    auto storage_format = JsonStorageFormat::JSON;
    auto s = json.Info(args_[1], &storage_format);
    if (!s.ok()) return {Status::RedisExecErr, s.ToString()};

    auto format_str = storage_format == JsonStorageFormat::JSON   ? "json"
                      : storage_format == JsonStorageFormat::CBOR ? "cbor"
                                                                  : "unknown";
    output->append(redis::MultiBulkString({"storage_format", format_str}));
    return Status::OK();
  }
};

class CommandJsonArrAppend : public Commander {
 public:
  Status Execute(Server *srv, Connection *conn, std::string *output) override {
    redis::Json json(srv->storage, conn->GetNamespace());

    std::vector<size_t> result_count;

    auto s = json.ArrAppend(args_[1], args_[2], {args_.begin() + 3, args_.end()}, &result_count);
    if (!s.ok()) return {Status::RedisExecErr, s.ToString()};

    *output = redis::MultiLen(result_count.size());
    for (size_t c : result_count) {
      if (c != 0) {
        *output += redis::Integer(c);
      } else {
        *output += redis::NilString();
      }
    }

    return Status::OK();
  }
};

class CommandJsonArrInsert : public Commander {
 public:
  Status Parse(const std::vector<std::string> &args) override {
    auto parse_result = ParseInt<int>(args[3], 10);
    if (!parse_result) {
      return {Status::RedisParseErr, errValueNotInteger};
    }

    index_ = *parse_result;
    return Commander::Parse(args);
  }

  Status Execute(Server *srv, Connection *conn, std::string *output) override {
    redis::Json json(srv->storage, conn->GetNamespace());

    std::vector<std::optional<uint64_t>> result_count;
    auto parse_result = ParseInt<int>(args_[3], 10);

    auto s = json.ArrInsert(args_[1], args_[2], index_, {args_.begin() + 4, args_.end()}, &result_count);
    if (s.IsNotFound()) {
      *output = redis::NilString();
      return Status::OK();
    }
    if (!s.ok()) return {Status::RedisExecErr, s.ToString()};

    *output = redis::MultiLen(result_count.size());
    for (auto c : result_count) {
      if (c.has_value()) {
        *output += redis::Integer(c.value());
      } else {
        *output += redis::NilString();
      }
    }

    return Status::OK();
  }

 private:
  int index_;
};

class CommandJsonType : public Commander {
 public:
  Status Execute(Server *srv, Connection *conn, std::string *output) override {
    redis::Json json(srv->storage, conn->GetNamespace());

    std::vector<std::string> types;

    std::string path = "$";
    if (args_.size() == 3) {
      path = args_[2];
    } else if (args_.size() > 3) {
      return {Status::RedisExecErr, "The number of arguments is more than expected"};
    }
    auto s = json.Type(args_[1], path, &types);
    if (!s.ok() && !s.IsNotFound()) return {Status::RedisExecErr, s.ToString()};
    if (s.IsNotFound()) {
      *output = redis::NilString();
      return Status::OK();
    }

    *output = redis::MultiBulkString(types);
    return Status::OK();
  }
};

class CommandJsonObjkeys : public Commander {
 public:
  Status Execute(Server *srv, Connection *conn, std::string *output) override {
    redis::Json json(srv->storage, conn->GetNamespace());

    std::vector<std::optional<std::vector<std::string>>> results;

    // If path not specified set it to $
    std::string path = (args_.size() > 2) ? args_[2] : "$";
    auto s = json.ObjKeys(args_[1], path, results);
    if (!s.ok() && !s.IsNotFound()) return {Status::RedisExecErr, s.ToString()};
    if (s.IsNotFound()) {
      *output = redis::NilString();
      return Status::OK();
    }

    *output = redis::MultiLen(results.size());
    for (const auto &item : results) {
      if (item.has_value()) {
        *output += redis::MultiBulkString(item.value(), false);
      } else {
        *output += redis::NilString();
      }
    }

    return Status::OK();
  }
};

class CommandJsonClear : public Commander {
 public:
  Status Execute(Server *svr, Connection *conn, std::string *output) override {
    redis::Json json(svr->storage, conn->GetNamespace());

    size_t result = 0;

    // If path not specified set it to $
    std::string path = (args_.size() > 2) ? args_[2] : "$";
    auto s = json.Clear(args_[1], path, &result);

    if (s.IsNotFound()) {
      *output = redis::NilString();
      return Status::OK();
    }

    if (!s.ok()) return {Status::RedisExecErr, s.ToString()};

    *output = redis::Integer(result);
    return Status::OK();
  }
};

class CommandJsonToggle : public Commander {
 public:
  Status Execute(Server *svr, Connection *conn, std::string *output) override {
    redis::Json json(svr->storage, conn->GetNamespace());

    std::string path = (args_.size() > 2) ? args_[2] : "$";
    std::vector<std::optional<bool>> results;
    auto s = json.Toggle(args_[1], path, results);

    if (s.IsNotFound()) {
      *output = redis::NilString();
      return Status::OK();
    }

    *output = redis::MultiLen(results.size());
    for (auto it = results.rbegin(); it != results.rend(); ++it) {
      if (it->has_value()) {
        *output += redis::Integer(it->value());
      } else {
        *output += redis::NilString();
      }
    }

    if (!s.ok()) return {Status::RedisExecErr, s.ToString()};

    return Status::OK();
  }
};

class CommandJsonArrLen : public Commander {
 public:
  Status Execute(Server *svr, Connection *conn, std::string *output) override {
    redis::Json json(svr->storage, conn->GetNamespace());

    std::string path = "$";
    if (args_.size() == 3) {
      path = args_[2];
    } else if (args_.size() > 3) {
      return {Status::RedisExecErr, "The number of arguments is more than expected"};
    }

    std::vector<std::optional<uint64_t>> results;
    auto s = json.ArrLen(args_[1], path, results);
    if (s.IsNotFound()) {
      *output = redis::NilString();
      return Status::OK();
    }
    if (!s.ok()) return {Status::RedisExecErr, s.ToString()};

    *output = redis::MultiLen(results.size());
    for (const auto &len : results) {
      if (len.has_value()) {
        *output += redis::Integer(len.value());
      } else {
        *output += redis::NilString();
      }
    }

    return Status::OK();
  }
};

class CommandJsonMerge : public Commander {
 public:
  Status Execute(Server *svr, Connection *conn, std::string *output) override {
    redis::Json json(svr->storage, conn->GetNamespace());

    std::string key = args_[1];
    std::string path = args_[2];
    std::string value = args_[3];
    bool result = false;

    auto s = json.Merge(key, path, value, result);

    if (!s.ok()) {
      return {Status::RedisExecErr, s.ToString()};
    }

    if (!result) {
      *output = redis::NilString();
    } else {
      *output = redis::SimpleString("OK");
    }

    return Status::OK();
  }
};

class CommandJsonArrPop : public Commander {
 public:
  Status Parse(const std::vector<std::string> &args) override {
    path_ = (args_.size() > 2) ? args_[2] : "$";

    if (args_.size() == 4) {
      index_ = GET_OR_RET(ParseInt<int64_t>(args_[3], 10));
    } else if (args_.size() > 4) {
      return {Status::RedisParseErr, errWrongNumOfArguments};
    }

    return Status::OK();
  }

  Status Execute(Server *srv, Connection *conn, std::string *output) override {
    redis::Json json(srv->storage, conn->GetNamespace());

    std::vector<std::optional<JsonValue>> results;

    auto s = json.ArrPop(args_[1], path_, index_, &results);
    if (!s.ok()) return {Status::RedisExecErr, s.ToString()};

    *output = redis::MultiLen(results.size());
    for (const auto &data : results) {
      if (data.has_value()) {
        *output += redis::BulkString(GET_OR_RET(data->Print()));
      } else {
        *output += redis::NilString();
      }
    }

    return Status::OK();
  }

 private:
  std::string path_;
  int64_t index_ = -1;
};

class CommandJsonArrTrim : public Commander {
 public:
  Status Parse(const std::vector<std::string> &args) override {
    path_ = args_[2];
    start_ = GET_OR_RET(ParseInt<int64_t>(args_[3], 10));
    stop_ = GET_OR_RET(ParseInt<int64_t>(args_[4], 10));

    return Status::OK();
  }

  Status Execute(Server *srv, Connection *conn, std::string *output) override {
    redis::Json json(srv->storage, conn->GetNamespace());

    std::vector<std::optional<uint64_t>> results;

    auto s = json.ArrTrim(args_[1], path_, start_, stop_, results);

    if (s.IsNotFound()) {
      *output = redis::NilString();
      return Status::OK();
    }
    if (!s.ok()) return {Status::RedisExecErr, s.ToString()};

    *output = redis::MultiLen(results.size());
    for (const auto &len : results) {
      if (len.has_value()) {
        *output += redis::Integer(len.value());
      } else {
        *output += redis::NilString();
      }
    }

    return Status::OK();
  }

 private:
  std::string path_;
  int64_t start_ = 0;
  int64_t stop_ = 0;
};

class CommanderJsonArrIndex : public Commander {
 public:
  Status Parse(const std::vector<std::string> &args) override {
    if (args.size() > 6) {
      return {Status::RedisExecErr, errWrongNumOfArguments};
    }
    start_ = 0;
    end_ = std::numeric_limits<ssize_t>::max();

    if (args.size() > 4) {
      start_ = GET_OR_RET(ParseInt<ssize_t>(args[4], 10));
    }
    if (args.size() > 5) {
      end_ = GET_OR_RET(ParseInt<ssize_t>(args[5], 10));
    }
    return Status::OK();
  }

  Status Execute(Server *svr, Connection *conn, std::string *output) override {
    redis::Json json(svr->storage, conn->GetNamespace());

    std::vector<ssize_t> result;

    auto s = json.ArrIndex(args_[1], args_[2], args_[3], start_, end_, &result);

    if (s.IsNotFound()) {
      *output = redis::NilString();
      return Status::OK();
    }

    if (!s.ok()) return {Status::RedisExecErr, s.ToString()};

    *output = redis::MultiLen(result.size());
    for (const auto &found_index : result) {
      if (found_index == NOT_ARRAY) {
        *output += redis::NilString();
        continue;
      }
      *output += redis::Integer(found_index);
    }
    return Status::OK();
  }

 private:
  ssize_t start_;
  ssize_t end_;
};

REDIS_REGISTER_COMMANDS(MakeCmdAttr<CommandJsonSet>("json.set", 4, "write", 1, 1, 1),
                        MakeCmdAttr<CommandJsonGet>("json.get", -2, "read-only", 1, 1, 1),
                        MakeCmdAttr<CommandJsonInfo>("json.info", 2, "read-only", 1, 1, 1),
                        MakeCmdAttr<CommandJsonType>("json.type", -2, "read-only", 1, 1, 1),
                        MakeCmdAttr<CommandJsonArrAppend>("json.arrappend", -4, "write", 1, 1, 1),
<<<<<<< HEAD
                        MakeCmdAttr<CommandJsonArrInsert>("json.arrinsert", -5, "write", 1, 1, 1),
=======
                        MakeCmdAttr<CommandJsonArrTrim>("json.arrtrim", 5, "write", 1, 1, 1),
>>>>>>> 21c81680
                        MakeCmdAttr<CommandJsonClear>("json.clear", -2, "write", 1, 1, 1),
                        MakeCmdAttr<CommandJsonToggle>("json.toggle", -2, "write", 1, 1, 1),
                        MakeCmdAttr<CommandJsonArrLen>("json.arrlen", -2, "read-only", 1, 1, 1),
                        MakeCmdAttr<CommandJsonMerge>("json.merge", 4, "write", 1, 1, 1),
                        MakeCmdAttr<CommandJsonObjkeys>("json.objkeys", -2, "read-only", 1, 1, 1),
                        MakeCmdAttr<CommandJsonArrPop>("json.arrpop", -2, "write", 1, 1, 1),
                        MakeCmdAttr<CommanderJsonArrIndex>("json.arrindex", -4, "read-only", 1, 1, 1), );

}  // namespace redis<|MERGE_RESOLUTION|>--- conflicted
+++ resolved
@@ -483,11 +483,8 @@
                         MakeCmdAttr<CommandJsonInfo>("json.info", 2, "read-only", 1, 1, 1),
                         MakeCmdAttr<CommandJsonType>("json.type", -2, "read-only", 1, 1, 1),
                         MakeCmdAttr<CommandJsonArrAppend>("json.arrappend", -4, "write", 1, 1, 1),
-<<<<<<< HEAD
                         MakeCmdAttr<CommandJsonArrInsert>("json.arrinsert", -5, "write", 1, 1, 1),
-=======
                         MakeCmdAttr<CommandJsonArrTrim>("json.arrtrim", 5, "write", 1, 1, 1),
->>>>>>> 21c81680
                         MakeCmdAttr<CommandJsonClear>("json.clear", -2, "write", 1, 1, 1),
                         MakeCmdAttr<CommandJsonToggle>("json.toggle", -2, "write", 1, 1, 1),
                         MakeCmdAttr<CommandJsonArrLen>("json.arrlen", -2, "read-only", 1, 1, 1),
