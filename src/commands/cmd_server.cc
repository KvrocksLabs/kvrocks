--- conflicted
+++ resolved
@@ -980,7 +980,6 @@
   return 0;
 }
 
-<<<<<<< HEAD
 class CommandLastSave : public Commander {
  public:
   Status Execute(Server *svr, Connection *conn, std::string *output) override {
@@ -992,7 +991,7 @@
     *output = redis::Integer(unix_sec);
     return Status::OK();
   }
-=======
+};
 class CommandRestore : public Commander {
  public:
   Status Parse(const std::vector<std::string> &args) override {
@@ -1061,7 +1060,6 @@
   bool replace_ = false;
   bool absttl_ = false;
   uint64_t ttl_ms_ = 0;
->>>>>>> d5ad4973
 };
 
 REDIS_REGISTER_COMMANDS(MakeCmdAttr<CommandAuth>("auth", 2, "read-only ok-loading", 0, 0, 0),
