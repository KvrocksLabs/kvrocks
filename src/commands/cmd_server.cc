/*
 * Licensed to the Apache Software Foundation (ASF) under one
 * or more contributor license agreements.  See the NOTICE file
 * distributed with this work for additional information
 * regarding copyright ownership.  The ASF licenses this file
 * to you under the Apache License, Version 2.0 (the
 * "License"); you may not use this file except in compliance
 * with the License.  You may obtain a copy of the License at
 *
 *   http://www.apache.org/licenses/LICENSE-2.0
 *
 * Unless required by applicable law or agreed to in writing,
 * software distributed under the License is distributed on an
 * "AS IS" BASIS, WITHOUT WARRANTIES OR CONDITIONS OF ANY
 * KIND, either express or implied.  See the License for the
 * specific language governing permissions and limitations
 * under the License.
 *
 */

#include "commander.h"
#include "commands/scan_base.h"
#include "common/io_util.h"
#include "config/config.h"
#include "error_constants.h"
#include "server/redis_connection.h"
#include "server/server.h"
#include "stats/disk_stats.h"
#include "string_util.h"
#include "time_util.h"

namespace redis {

enum class AuthResult {
  OK,
  INVALID_PASSWORD,
  NO_REQUIRE_PASS,
};

AuthResult AuthenticateUser(Connection *conn, Config *config, const std::string &user_password) {
  auto iter = config->tokens.find(user_password);
  if (iter != config->tokens.end()) {
    conn->SetNamespace(iter->second);
    conn->BecomeUser();
    return AuthResult::OK;
  }

  const auto &requirepass = config->requirepass;
  if (!requirepass.empty() && user_password != requirepass) {
    return AuthResult::INVALID_PASSWORD;
  }

  conn->SetNamespace(kDefaultNamespace);
  conn->BecomeAdmin();
  if (requirepass.empty()) {
    return AuthResult::NO_REQUIRE_PASS;
  }

  return AuthResult::OK;
}

class CommandAuth : public Commander {
 public:
  Status Execute(Server *svr, Connection *conn, std::string *output) override {
    Config *config = svr->GetConfig();
    auto &user_password = args_[1];
    AuthResult result = AuthenticateUser(conn, config, user_password);
    switch (result) {
      case AuthResult::OK:
        *output = redis::SimpleString("OK");
        break;
      case AuthResult::INVALID_PASSWORD:
        return {Status::RedisExecErr, "invalid password"};
      case AuthResult::NO_REQUIRE_PASS:
        return {Status::RedisExecErr, "Client sent AUTH, but no password is set"};
    }
    return Status::OK();
  }
};

class CommandNamespace : public Commander {
 public:
  Status Execute(Server *svr, Connection *conn, std::string *output) override {
    if (!conn->IsAdmin()) {
      return {Status::RedisExecErr, errAdministorPermissionRequired};
    }

    Config *config = svr->GetConfig();
    std::string sub_command = util::ToLower(args_[1]);
    if (args_.size() == 3 && sub_command == "get") {
      if (args_[2] == "*") {
        std::vector<std::string> namespaces;
        auto tokens = config->tokens;
        for (auto &token : tokens) {
          namespaces.emplace_back(token.second);  // namespace
          namespaces.emplace_back(token.first);   // token
        }
        namespaces.emplace_back(kDefaultNamespace);
        namespaces.emplace_back(config->requirepass);
        *output = redis::MultiBulkString(namespaces, false);
      } else {
        std::string token;
        auto s = config->GetNamespace(args_[2], &token);
        if (s.Is<Status::NotFound>()) {
          *output = redis::NilString();
        } else {
          *output = redis::BulkString(token);
        }
      }
    } else if (args_.size() == 4 && sub_command == "set") {
      Status s = config->SetNamespace(args_[2], args_[3]);
      *output = s.IsOK() ? redis::SimpleString("OK") : redis::Error("ERR " + s.Msg());
      LOG(WARNING) << "Updated namespace: " << args_[2] << " with token: " << args_[3] << ", addr: " << conn->GetAddr()
                   << ", result: " << s.Msg();
    } else if (args_.size() == 4 && sub_command == "add") {
      Status s = config->AddNamespace(args_[2], args_[3]);
      *output = s.IsOK() ? redis::SimpleString("OK") : redis::Error("ERR " + s.Msg());
      LOG(WARNING) << "New namespace: " << args_[2] << " with token: " << args_[3] << ", addr: " << conn->GetAddr()
                   << ", result: " << s.Msg();
    } else if (args_.size() == 3 && sub_command == "del") {
      Status s = config->DelNamespace(args_[2]);
      *output = s.IsOK() ? redis::SimpleString("OK") : redis::Error("ERR " + s.Msg());
      LOG(WARNING) << "Deleted namespace: " << args_[2] << ", addr: " << conn->GetAddr() << ", result: " << s.Msg();
    } else {
      return {Status::RedisExecErr, "NAMESPACE subcommand must be one of GET, SET, DEL, ADD"};
    }
    return Status::OK();
  }
};

class CommandKeys : public Commander {
 public:
  Status Execute(Server *svr, Connection *conn, std::string *output) override {
    std::string prefix = args_[1];
    std::vector<std::string> keys;
    redis::Database redis(svr->storage, conn->GetNamespace());
    if (prefix == "*") {
      redis.Keys(std::string(), &keys);
    } else {
      if (prefix[prefix.size() - 1] != '*') {
        return {Status::RedisExecErr, "only keys prefix match was supported"};
      }

      redis.Keys(prefix.substr(0, prefix.size() - 1), &keys);
    }
    *output = redis::MultiBulkString(keys);
    return Status::OK();
  }
};

class CommandFlushDB : public Commander {
 public:
  Status Execute(Server *svr, Connection *conn, std::string *output) override {
    if (svr->GetConfig()->cluster_enabled) {
      if (svr->slot_migrator->IsMigrationInProgress()) {
        svr->slot_migrator->SetStopMigrationFlag(true);
        LOG(INFO) << "Stop migration task for flushdb";
      }
    }
    redis::Database redis(svr->storage, conn->GetNamespace());
    auto s = redis.FlushDB();
    LOG(WARNING) << "DB keys in namespace: " << conn->GetNamespace() << " was flushed, addr: " << conn->GetAddr();
    if (s.ok()) {
      *output = redis::SimpleString("OK");
      return Status::OK();
    }

    return {Status::RedisExecErr, s.ToString()};
  }
};

class CommandFlushAll : public Commander {
 public:
  Status Execute(Server *svr, Connection *conn, std::string *output) override {
    if (!conn->IsAdmin()) {
      return {Status::RedisExecErr, errAdministorPermissionRequired};
    }

    if (svr->GetConfig()->cluster_enabled) {
      if (svr->slot_migrator->IsMigrationInProgress()) {
        svr->slot_migrator->SetStopMigrationFlag(true);
        LOG(INFO) << "Stop migration task for flushall";
      }
    }

    redis::Database redis(svr->storage, conn->GetNamespace());
    auto s = redis.FlushAll();
    if (s.ok()) {
      LOG(WARNING) << "All DB keys was flushed, addr: " << conn->GetAddr();
      *output = redis::SimpleString("OK");
      return Status::OK();
    }

    return {Status::RedisExecErr, s.ToString()};
  }
};

class CommandPing : public Commander {
 public:
  Status Execute(Server *svr, Connection *conn, std::string *output) override {
    if (args_.size() == 1) {
      *output = redis::SimpleString("PONG");
    } else if (args_.size() == 2) {
      *output = redis::BulkString(args_[1]);
    } else {
      return {Status::NotOK, errWrongNumOfArguments};
    }
    return Status::OK();
  }
};

class CommandSelect : public Commander {
 public:
  Status Execute(Server *svr, Connection *conn, std::string *output) override {
    *output = redis::SimpleString("OK");
    return Status::OK();
  }
};

class CommandConfig : public Commander {
 public:
  Status Execute(Server *svr, Connection *conn, std::string *output) override {
    if (!conn->IsAdmin()) {
      return {Status::RedisExecErr, errAdministorPermissionRequired};
    }

    Config *config = svr->GetConfig();
    std::string sub_command = util::ToLower(args_[1]);
    if ((sub_command == "rewrite" && args_.size() != 2) || (sub_command == "get" && args_.size() != 3) ||
        (sub_command == "set" && args_.size() != 4)) {
      return {Status::RedisExecErr, errWrongNumOfArguments};
    }

    if (args_.size() == 2 && sub_command == "rewrite") {
      Status s = config->Rewrite();
      if (!s.IsOK()) return {Status::RedisExecErr, s.Msg()};

      *output = redis::SimpleString("OK");
      LOG(INFO) << "# CONFIG REWRITE executed with success";
    } else if (args_.size() == 3 && sub_command == "get") {
      std::vector<std::string> values;
      config->Get(args_[2], &values);
      *output = redis::MultiBulkString(values);
    } else if (args_.size() == 4 && sub_command == "set") {
      Status s = config->Set(svr, args_[2], args_[3]);
      if (!s.IsOK()) {
        return {Status::RedisExecErr, "CONFIG SET '" + args_[2] + "' error: " + s.Msg()};
      } else {
        *output = redis::SimpleString("OK");
      }
    } else {
      return {Status::RedisExecErr, "CONFIG subcommand must be one of GET, SET, REWRITE"};
    }
    return Status::OK();
  }
};

class CommandInfo : public Commander {
 public:
  Status Execute(Server *svr, Connection *conn, std::string *output) override {
    std::string section = "all";
    if (args_.size() == 2) {
      section = util::ToLower(args_[1]);
    } else if (args_.size() > 2) {
      return {Status::RedisParseErr, errInvalidSyntax};
    }
    std::string info;
    svr->GetInfo(conn->GetNamespace(), section, &info);
    *output = redis::BulkString(info);
    return Status::OK();
  }
};

class CommandDisk : public Commander {
 public:
  Status Parse(const std::vector<std::string> &args) override {
    std::string opname = util::ToLower(args[1]);
    if (opname != "usage") return {Status::RedisInvalidCmd, "Unknown operation"};
    return Commander::Parse(args);
  }

  Status Execute(Server *svr, Connection *conn, std::string *output) override {
    RedisType type = kRedisNone;
    redis::Disk disk_db(svr->storage, conn->GetNamespace());
    auto s = disk_db.Type(args_[2], &type);
    if (!s.ok()) return {Status::RedisExecErr, s.ToString()};

    uint64_t result = 0;
    s = disk_db.GetKeySize(args_[2], type, &result);
    if (!s.ok()) {
      // Redis returns the Nil string when the key does not exist
      if (s.IsNotFound()) {
        *output = redis::NilString();
        return Status::OK();
      }
      return {Status::RedisExecErr, s.ToString()};
    }

    *output = redis::Integer(result);
    return Status::OK();
  }
};

class CommandMemory : public CommandDisk {};

class CommandRole : public Commander {
 public:
  Status Execute(Server *svr, Connection *conn, std::string *output) override {
    svr->GetRoleInfo(output);
    return Status::OK();
  }
};

class CommandDBSize : public Commander {
 public:
  Status Execute(Server *svr, Connection *conn, std::string *output) override {
    std::string ns = conn->GetNamespace();
    if (args_.size() == 1) {
      KeyNumStats stats;
      svr->GetLatestKeyNumStats(ns, &stats);
      *output = redis::Integer(stats.n_key);
    } else if (args_.size() == 2 && args_[1] == "scan") {
      Status s = svr->AsyncScanDBSize(ns);
      if (s.IsOK()) {
        *output = redis::SimpleString("OK");
      } else {
        return {Status::RedisExecErr, s.Msg()};
      }
    } else {
      return {Status::RedisExecErr, "DBSIZE subcommand only supports scan"};
    }
    return Status::OK();
  }
};

class CommandPerfLog : public Commander {
 public:
  Status Parse(const std::vector<std::string> &args) override {
    subcommand_ = util::ToLower(args[1]);
    if (subcommand_ != "reset" && subcommand_ != "get" && subcommand_ != "len") {
      return {Status::NotOK, "PERFLOG subcommand must be one of RESET, LEN, GET"};
    }

    if (subcommand_ == "get" && args.size() >= 3) {
      if (args[2] == "*") {
        cnt_ = 0;
      } else {
        cnt_ = GET_OR_RET(ParseInt<int64_t>(args[2], 10));
      }
    }

    return Status::OK();
  }

  Status Execute(Server *srv, Connection *conn, std::string *output) override {
    auto perf_log = srv->GetPerfLog();
    if (subcommand_ == "len") {
      *output = redis::Integer(static_cast<int64_t>(perf_log->Size()));
    } else if (subcommand_ == "reset") {
      perf_log->Reset();
      *output = redis::SimpleString("OK");
    } else if (subcommand_ == "get") {
      *output = perf_log->GetLatestEntries(cnt_);
    }
    return Status::OK();
  }

 private:
  std::string subcommand_;
  int64_t cnt_ = 10;
};

class CommandSlowlog : public Commander {
 public:
  Status Parse(const std::vector<std::string> &args) override {
    subcommand_ = util::ToLower(args[1]);
    if (subcommand_ != "reset" && subcommand_ != "get" && subcommand_ != "len") {
      return {Status::NotOK, "SLOWLOG subcommand must be one of RESET, LEN, GET"};
    }

    if (subcommand_ == "get" && args.size() >= 3) {
      if (args[2] == "*") {
        cnt_ = 0;
      } else {
        cnt_ = GET_OR_RET(ParseInt<int64_t>(args[2], 10));
      }
    }

    return Status::OK();
  }

  Status Execute(Server *srv, Connection *conn, std::string *output) override {
    auto slowlog = srv->GetSlowLog();
    if (subcommand_ == "reset") {
      slowlog->Reset();
      *output = redis::SimpleString("OK");
      return Status::OK();
    } else if (subcommand_ == "len") {
      *output = redis::Integer(static_cast<int64_t>(slowlog->Size()));
      return Status::OK();
    } else if (subcommand_ == "get") {
      *output = slowlog->GetLatestEntries(cnt_);
      return Status::OK();
    }
    return {Status::NotOK, "SLOWLOG subcommand must be one of RESET, LEN, GET"};
  }

 private:
  std::string subcommand_;
  int64_t cnt_ = 10;
};

class CommandClient : public Commander {
 public:
  Status Parse(const std::vector<std::string> &args) override {
    subcommand_ = util::ToLower(args[1]);
    // subcommand: getname id kill list info setname
    if ((subcommand_ == "id" || subcommand_ == "getname" || subcommand_ == "list" || subcommand_ == "info") &&
        args.size() == 2) {
      return Status::OK();
    }

    if ((subcommand_ == "setname") && args.size() == 3) {
      // Check if the charset is ok. We need to do this otherwise
      // CLIENT LIST or CLIENT INFO format will break. You should always be able to
      // split by space to get the different fields.
      for (auto ch : args[2]) {
        if (ch < '!' || ch > '~') {
          return {Status::RedisInvalidCmd, "Client names cannot contain spaces, newlines or special characters"};
        }
      }

      conn_name_ = args[2];
      return Status::OK();
    }

    if ((subcommand_ == "kill")) {
      if (args.size() == 2) {
        return {Status::RedisParseErr, errInvalidSyntax};
      }

      if (args.size() == 3) {
        addr_ = args[2];
        new_format_ = false;
        return Status::OK();
      }

      size_t i = 2;
      new_format_ = true;

      while (i < args.size()) {
        bool more_args = i < args.size();
        if (!strcasecmp(args[i].c_str(), "addr") && more_args) {
          addr_ = args[i + 1];
        } else if (!strcasecmp(args[i].c_str(), "id") && more_args) {
          auto parse_result = ParseInt<uint64_t>(args[i + 1], 10);
          if (!parse_result) {
            return {Status::RedisParseErr, errValueNotInteger};
          }

          id_ = *parse_result;
        } else if (!strcasecmp(args[i].c_str(), "skipme") && more_args) {
          if (!strcasecmp(args[i + 1].c_str(), "yes")) {
            skipme_ = true;
          } else if (!strcasecmp(args[i + 1].c_str(), "no")) {
            skipme_ = false;
          } else {
            return {Status::RedisParseErr, errInvalidSyntax};
          }
        } else if (!strcasecmp(args[i].c_str(), "type") && more_args) {
          if (!strcasecmp(args[i + 1].c_str(), "normal")) {
            kill_type_ |= kTypeNormal;
          } else if (!strcasecmp(args[i + 1].c_str(), "pubsub")) {
            kill_type_ |= kTypePubsub;
          } else if (!strcasecmp(args[i + 1].c_str(), "master")) {
            kill_type_ |= kTypeMaster;
          } else if (!strcasecmp(args[i + 1].c_str(), "replica") || !strcasecmp(args[i + 1].c_str(), "slave")) {
            kill_type_ |= kTypeSlave;
          } else {
            return {Status::RedisParseErr, errInvalidSyntax};
          }
        } else {
          return {Status::RedisParseErr, errInvalidSyntax};
        }
        i += 2;
      }
      return Status::OK();
    }
    return {Status::RedisInvalidCmd, "Syntax error, try CLIENT LIST|INFO|KILL ip:port|GETNAME|SETNAME"};
  }

  Status Execute(Server *srv, Connection *conn, std::string *output) override {
    if (subcommand_ == "list") {
      *output = redis::BulkString(srv->GetClientsStr());
      return Status::OK();
    } else if (subcommand_ == "info") {
      *output = redis::BulkString(conn->ToString());
      return Status::OK();
    } else if (subcommand_ == "setname") {
      conn->SetName(conn_name_);
      *output = redis::SimpleString("OK");
      return Status::OK();
    } else if (subcommand_ == "getname") {
      std::string name = conn->GetName();
      *output = name == "" ? redis::NilString() : redis::BulkString(name);
      return Status::OK();
    } else if (subcommand_ == "id") {
      *output = redis::Integer(conn->GetID());
      return Status::OK();
    } else if (subcommand_ == "kill") {
      int64_t killed = 0;
      srv->KillClient(&killed, addr_, id_, kill_type_, skipme_, conn);
      if (new_format_) {
        *output = redis::Integer(killed);
      } else {
        if (killed == 0)
          return {Status::RedisExecErr, "No such client"};
        else
          *output = redis::SimpleString("OK");
      }
      return Status::OK();
    }

    return {Status::RedisInvalidCmd, "Syntax error, try CLIENT LIST|INFO|KILL ip:port|GETNAME|SETNAME"};
  }

 private:
  std::string addr_;
  std::string conn_name_;
  std::string subcommand_;
  bool skipme_ = false;
  int64_t kill_type_ = 0;
  uint64_t id_ = 0;
  bool new_format_ = true;
};

class CommandMonitor : public Commander {
 public:
  Status Execute(Server *srv, Connection *conn, std::string *output) override {
    conn->Owner()->BecomeMonitorConn(conn);
    *output = redis::SimpleString("OK");
    return Status::OK();
  }
};

class CommandShutdown : public Commander {
 public:
  Status Execute(Server *srv, Connection *conn, std::string *output) override {
    if (!conn->IsAdmin()) {
      return {Status::RedisExecErr, errAdministorPermissionRequired};
    }

    if (!srv->IsStopped()) {
      LOG(INFO) << "bye bye";
      srv->Stop();
    }
    return Status::OK();
  }
};

class CommandQuit : public Commander {
 public:
  Status Execute(Server *srv, Connection *conn, std::string *output) override {
    conn->EnableFlag(redis::Connection::kCloseAfterReply);
    *output = redis::SimpleString("OK");
    return Status::OK();
  }
};

class CommandDebug : public Commander {
 public:
  Status Parse(const std::vector<std::string> &args) override {
    subcommand_ = util::ToLower(args[1]);
    if ((subcommand_ == "sleep") && args.size() == 3) {
      auto second = ParseFloat(args[2]);
      if (!second) {
        return {Status::RedisParseErr, "invalid debug sleep time"};
      }

      microsecond_ = static_cast<uint64_t>(*second * 1000 * 1000);
      return Status::OK();
    }
    return {Status::RedisInvalidCmd, "Syntax error, DEBUG SLEEP <seconds>"};
  }

  Status Execute(Server *srv, Connection *conn, std::string *output) override {
    if (subcommand_ == "sleep") {
      usleep(microsecond_);
    }
    *output = redis::SimpleString("OK");
    return Status::OK();
  }

 private:
  std::string subcommand_;
  uint64_t microsecond_ = 0;
};

class CommandCommand : public Commander {
 public:
  Status Execute(Server *svr, Connection *conn, std::string *output) override {
    if (args_.size() == 1) {
      GetAllCommandsInfo(output);
    } else {
      std::string sub_command = util::ToLower(args_[1]);
      if ((sub_command == "count" && args_.size() != 2) || (sub_command == "getkeys" && args_.size() < 3) ||
          (sub_command == "info" && args_.size() < 3)) {
        return {Status::RedisExecErr, errWrongNumOfArguments};
      }

      if (sub_command == "count") {
        *output = redis::Integer(GetCommandNum());
      } else if (sub_command == "info") {
        GetCommandsInfo(output, std::vector<std::string>(args_.begin() + 2, args_.end()));
      } else if (sub_command == "getkeys") {
        auto cmd_iter = command_details::original_commands.find(util::ToLower(args_[2]));
        if (cmd_iter == command_details::original_commands.end()) {
          return {Status::RedisUnknownCmd, "Invalid command specified"};
        }

        std::vector<int> keys_indexes;
        auto s = GetKeysFromCommand(cmd_iter->second, static_cast<int>(args_.size()) - 2, &keys_indexes);
        if (!s.IsOK()) return s;

        if (keys_indexes.size() == 0) {
          return {Status::RedisExecErr, "Invalid arguments specified for command"};
        }

        std::vector<std::string> keys;
        keys.reserve(keys_indexes.size());
        for (const auto &key_index : keys_indexes) {
          keys.emplace_back(args_[key_index + 2]);
        }
        *output = redis::MultiBulkString(keys);
      } else {
        return {Status::RedisExecErr, "Command subcommand must be one of COUNT, GETKEYS, INFO"};
      }
    }
    return Status::OK();
  }
};

class CommandEcho : public Commander {
 public:
  Status Execute(Server *svr, Connection *conn, std::string *output) override {
    *output = redis::BulkString(args_[1]);
    return Status::OK();
  }
};

class CommandTime : public Commander {
 public:
  Status Execute(Server *svr, Connection *conn, std::string *output) override {
    uint64_t now = util::GetTimeStampUS();
    uint64_t s = now / 1000 / 1000;         // unix time in seconds.
    uint64_t us = now - (s * 1000 * 1000);  // microseconds.

    *output = redis::MultiLen(2);
    *output += redis::BulkString(std::to_string(s));
    *output += redis::BulkString(std::to_string(us));

    return Status::OK();
  }
};

/*
 * HELLO [<protocol-version> [AUTH [<password>|<username> <password>]] [SETNAME <name>] ]
 *   Note that the <username> should always be `default` if provided otherwise AUTH fails.
 *   And it is only meant to be aligning syntax with Redis HELLO.
 */
class CommandHello final : public Commander {
 public:
  Status Execute(Server *svr, Connection *conn, std::string *output) override {
    size_t next_arg = 1;
    if (args_.size() >= 2) {
      auto parse_result = ParseInt<int64_t>(args_[next_arg], 10);
      ++next_arg;
      if (!parse_result) {
        return {Status::NotOK, "Protocol version is not an integer or out of range"};
      }

      int64_t protocol = *parse_result;

      // In redis, it will check protocol < 2 or protocol > 3,
      // kvrocks only supports REPL2 by now, but for supporting some
      // `hello 3`, it will not report error when using 3.
      if (protocol < 2 || protocol > 3) {
        return {Status::NotOK, "-NOPROTO unsupported protocol version"};
      }
    }

    // Handling AUTH and SETNAME
    for (; next_arg < args_.size(); ++next_arg) {
      size_t more_args = args_.size() - next_arg - 1;
      const std::string &opt = args_[next_arg];
      if (util::ToLower(opt) == "auth" && more_args != 0) {
        if (more_args == 2 || more_args == 4) {
          if (args_[next_arg + 1] != "default") {
            return {Status::NotOK, "invalid password"};
          }
          next_arg++;
        }
        const auto &user_password = args_[next_arg + 1];
        auto auth_result = AuthenticateUser(conn, svr->GetConfig(), user_password);
        switch (auth_result) {
          case AuthResult::INVALID_PASSWORD:
            return {Status::NotOK, "invalid password"};
          case AuthResult::NO_REQUIRE_PASS:
            return {Status::NotOK, "Client sent AUTH, but no password is set"};
          case AuthResult::OK:
            break;
        }
        next_arg += 1;
      } else if (util::ToLower(opt) == "setname" && more_args != 0) {
        const std::string &name = args_[next_arg + 1];
        conn->SetName(name);
        next_arg += 1;
      } else {
        return {Status::RedisExecErr, "Syntax error in HELLO option " + opt};
      }
    }

    std::vector<std::string> output_list;
    output_list.push_back(redis::BulkString("server"));
    output_list.push_back(redis::BulkString("redis"));
    output_list.push_back(redis::BulkString("proto"));
    output_list.push_back(redis::Integer(2));

    output_list.push_back(redis::BulkString("mode"));
    // Note: sentinel is not supported in kvrocks.
    if (svr->GetConfig()->cluster_enabled) {
      output_list.push_back(redis::BulkString("cluster"));
    } else {
      output_list.push_back(redis::BulkString("standalone"));
    }
    *output = redis::Array(output_list);
    return Status::OK();
  }
};

class CommandScan : public CommandScanBase {
 public:
  CommandScan() : CommandScanBase() {}

  Status Parse(const std::vector<std::string> &args) override {
    if (args.size() % 2 != 0) {
      return {Status::RedisParseErr, errWrongNumOfArguments};
    }

    ParseCursor(args[1]);
    if (args.size() >= 4) {
      Status s = ParseMatchAndCountParam(util::ToLower(args[2]), args_[3]);
      if (!s.IsOK()) {
        return s;
      }
    }

    if (args.size() >= 6) {
      Status s = ParseMatchAndCountParam(util::ToLower(args[4]), args_[5]);
      if (!s.IsOK()) {
        return s;
      }
    }
    return Commander::Parse(args);
  }

  static std::string GenerateOutput(Server *svr, const std::vector<std::string> &keys, const std::string &end_cursor) {
    std::vector<std::string> list;
    if (!end_cursor.empty()) {
      list.emplace_back(
          redis::BulkString(svr->GenerateCursorFromKeyName(end_cursor, CursorType::kTypeBase, kCursorPrefix)));
    } else {
      list.emplace_back(redis::BulkString("0"));
    }

    list.emplace_back(redis::MultiBulkString(keys, false));

    return redis::Array(list);
  }

  Status Execute(Server *svr, Connection *conn, std::string *output) override {
    redis::Database redis_db(svr->storage, conn->GetNamespace());
    auto key_name = svr->GetKeyNameFromCursor(cursor_, CursorType::kTypeBase);

    std::vector<std::string> keys;
    std::string end_key;
    auto s = redis_db.Scan(key_name, limit_, prefix_, &keys, &end_key);
    if (!s.ok()) {
      return {Status::RedisExecErr, s.ToString()};
    }
    *output = GenerateOutput(svr, keys, end_key);
    return Status::OK();
  }
};

class CommandRandomKey : public Commander {
 public:
  Status Execute(Server *svr, Connection *conn, std::string *output) override {
    std::string key;
    auto cursor = svr->GetLastRandomKeyCursor();
    redis::Database redis(svr->storage, conn->GetNamespace());
    redis.RandomKey(cursor, &key);
    svr->SetLastRandomKeyCursor(key);
    *output = redis::BulkString(key);
    return Status::OK();
  }
};

class CommandCompact : public Commander {
 public:
  Status Execute(Server *svr, Connection *conn, std::string *output) override {
    std::string begin_key, end_key;
    auto ns = conn->GetNamespace();

    if (ns != kDefaultNamespace) {
      std::string prefix;
      ComposeNamespaceKey(ns, "", &prefix, false);

      redis::Database redis_db(svr->storage, conn->GetNamespace());
      auto s = redis_db.FindKeyRangeWithPrefix(prefix, std::string(), &begin_key, &end_key);
      if (!s.ok()) {
        if (s.IsNotFound()) {
          *output = redis::SimpleString("OK");
          return Status::OK();
        }

        return {Status::RedisExecErr, s.ToString()};
      }
    }

    Status s = svr->AsyncCompactDB(begin_key, end_key);
    if (!s.IsOK()) return s;

    *output = redis::SimpleString("OK");
    LOG(INFO) << "Compact was triggered by manual with executed success";
    return Status::OK();
  }
};

class CommandBGSave : public Commander {
 public:
  Status Execute(Server *svr, Connection *conn, std::string *output) override {
    if (!conn->IsAdmin()) {
      return {Status::RedisExecErr, errAdministorPermissionRequired};
    }

    Status s = svr->AsyncBgSaveDB();
    if (!s.IsOK()) return s;

    *output = redis::SimpleString("OK");
    LOG(INFO) << "BGSave was triggered by manual with executed success";
    return Status::OK();
  }
};

class CommandFlushBackup : public Commander {
 public:
  Status Execute(Server *svr, Connection *conn, std::string *output) override {
    if (!conn->IsAdmin()) {
      return {Status::RedisExecErr, errAdministorPermissionRequired};
    }

    Status s = svr->AsyncPurgeOldBackups(0, 0);
    if (!s.IsOK()) return s;

    *output = redis::SimpleString("OK");
    LOG(INFO) << "flushbackup was triggered by manual with executed success";
    return Status::OK();
  }
};

class CommandSlaveOf : public Commander {
 public:
  static Status IsTryingToReplicateItself(Server *svr, const std::string &host, uint32_t port) {
    auto ip_addresses = util::LookupHostByName(host);
    if (!ip_addresses) {
      return {Status::NotOK, "Can not resolve hostname: " + host};
    }
    for (auto &ip : *ip_addresses) {
      if (util::MatchListeningIP(svr->GetConfig()->binds, ip) && port == svr->GetConfig()->port) {
        return {Status::NotOK, "can't replicate itself"};
      }
      for (std::pair<std::string, uint32_t> &host_port_pair : svr->GetSlaveHostAndPort()) {
        if (host_port_pair.first == ip && host_port_pair.second == port) {
          return {Status::NotOK, "can't replicate your own replicas"};
        }
      }
    }
    return Status::OK();
  }

  Status Parse(const std::vector<std::string> &args) override {
    host_ = args[1];
    const auto &port = args[2];
    if (util::ToLower(host_) == "no" && util::ToLower(port) == "one") {
      host_.clear();
      return Status::OK();
    }

    auto parse_result = ParseInt<uint32_t>(port, 10);
    if (!parse_result) {
      return {Status::RedisParseErr, "port should be number"};
    }

    port_ = *parse_result;
    return Commander::Parse(args);
  }

  Status Execute(Server *svr, Connection *conn, std::string *output) override {
    if (svr->GetConfig()->cluster_enabled) {
      return {Status::RedisExecErr, "can't change to slave in cluster mode"};
    }

    if (svr->GetConfig()->rocks_db.write_options.disable_wal) {
      return {Status::RedisExecErr, "slaveof doesn't work with disable_wal option"};
    }

    if (!conn->IsAdmin()) {
      return {Status::RedisExecErr, errAdministorPermissionRequired};
    }

    if (host_.empty()) {
      auto s = svr->RemoveMaster();
      if (!s.IsOK()) {
        return s.Prefixed("failed to remove master");
      }

      *output = redis::SimpleString("OK");
      LOG(WARNING) << "MASTER MODE enabled (user request from '" << conn->GetAddr() << "')";
      if (svr->GetConfig()->cluster_enabled) {
        svr->slot_migrator->SetStopMigrationFlag(false);
        LOG(INFO) << "Change server role to master, restart migration task";
      }

      return Status::OK();
    }

    auto s = IsTryingToReplicateItself(svr, host_, port_);
    if (!s.IsOK()) {
      return {Status::RedisExecErr, s.Msg()};
    }
    s = svr->AddMaster(host_, port_, false);
    if (s.IsOK()) {
      *output = redis::SimpleString("OK");
      LOG(WARNING) << "SLAVE OF " << host_ << ":" << port_ << " enabled (user request from '" << conn->GetAddr()
                   << "')";
      if (svr->GetConfig()->cluster_enabled) {
        svr->slot_migrator->SetStopMigrationFlag(true);
        LOG(INFO) << "Change server role to slave, stop migration task";
      }
    } else {
      LOG(ERROR) << "SLAVE OF " << host_ << ":" << port_ << " (user request from '" << conn->GetAddr()
                 << "') encounter error: " << s.Msg();
    }

    return s;
  }

 private:
  std::string host_;
  uint32_t port_ = 0;
};

class CommandStats : public Commander {
 public:
  Status Execute(Server *svr, Connection *conn, std::string *output) override {
    std::string stats_json = svr->GetRocksDBStatsJson();
    *output = redis::BulkString(stats_json);
    return Status::OK();
  }
};

static uint64_t GenerateConfigFlag(const std::vector<std::string> &args) {
  if (args.size() >= 2 && util::EqualICase(args[1], "set")) {
    return kCmdExclusive;
  }

  return 0;
}

REDIS_REGISTER_COMMANDS(MakeCmdAttr<CommandAuth>("auth", 2, "read-only ok-loading", 0, 0, 0),
                        MakeCmdAttr<CommandPing>("ping", -1, "read-only", 0, 0, 0),
                        MakeCmdAttr<CommandSelect>("select", 2, "read-only", 0, 0, 0),
                        MakeCmdAttr<CommandInfo>("info", -1, "read-only ok-loading", 0, 0, 0),
                        MakeCmdAttr<CommandRole>("role", 1, "read-only ok-loading", 0, 0, 0),
<<<<<<< HEAD
                        MakeCmdAttr<CommandConfig>("config", -2, "read-only", 0, 0, 0, GenerateConfigFlag),
                        MakeCmdAttr<CommandNamespace>("namespace", -3, "read-only", 0, 0, 0),
=======
                        MakeCmdAttr<CommandConfig>("config", -2, "read-only", 0, 0, 0),
                        MakeCmdAttr<CommandNamespace>("namespace", -3, "read-only exclusive", 0, 0, 0),
>>>>>>> a6ed2198
                        MakeCmdAttr<CommandKeys>("keys", 2, "read-only", 0, 0, 0),
                        MakeCmdAttr<CommandFlushDB>("flushdb", 1, "write", 0, 0, 0),
                        MakeCmdAttr<CommandFlushAll>("flushall", 1, "write", 0, 0, 0),
                        MakeCmdAttr<CommandDBSize>("dbsize", -1, "read-only", 0, 0, 0),
                        MakeCmdAttr<CommandSlowlog>("slowlog", -2, "read-only", 0, 0, 0),
                        MakeCmdAttr<CommandPerfLog>("perflog", -2, "read-only", 0, 0, 0),
                        MakeCmdAttr<CommandClient>("client", -2, "read-only", 0, 0, 0),
                        MakeCmdAttr<CommandMonitor>("monitor", 1, "read-only no-multi", 0, 0, 0),
                        MakeCmdAttr<CommandShutdown>("shutdown", 1, "read-only", 0, 0, 0),
                        MakeCmdAttr<CommandQuit>("quit", 1, "read-only", 0, 0, 0),
                        MakeCmdAttr<CommandScan>("scan", -2, "read-only", 0, 0, 0),
                        MakeCmdAttr<CommandRandomKey>("randomkey", 1, "read-only no-script", 0, 0, 0),
                        MakeCmdAttr<CommandDebug>("debug", -2, "read-only exclusive", 0, 0, 0),
                        MakeCmdAttr<CommandCommand>("command", -1, "read-only", 0, 0, 0),
                        MakeCmdAttr<CommandEcho>("echo", 2, "read-only", 0, 0, 0),
                        MakeCmdAttr<CommandTime>("time", 1, "read-only ok-loading", 0, 0, 0),
                        MakeCmdAttr<CommandDisk>("disk", 3, "read-only", 0, 0, 0),
                        MakeCmdAttr<CommandMemory>("memory", 3, "read-only", 0, 0, 0),
                        MakeCmdAttr<CommandHello>("hello", -1, "read-only ok-loading", 0, 0, 0),

                        MakeCmdAttr<CommandCompact>("compact", 1, "read-only no-script", 0, 0, 0),
                        MakeCmdAttr<CommandBGSave>("bgsave", 1, "read-only no-script", 0, 0, 0),
                        MakeCmdAttr<CommandFlushBackup>("flushbackup", 1, "read-only no-script", 0, 0, 0),
                        MakeCmdAttr<CommandSlaveOf>("slaveof", 3, "read-only exclusive no-script", 0, 0, 0),
                        MakeCmdAttr<CommandStats>("stats", 1, "read-only", 0, 0, 0), )

}  // namespace redis<|MERGE_RESOLUTION|>--- conflicted
+++ resolved
@@ -983,13 +983,8 @@
                         MakeCmdAttr<CommandSelect>("select", 2, "read-only", 0, 0, 0),
                         MakeCmdAttr<CommandInfo>("info", -1, "read-only ok-loading", 0, 0, 0),
                         MakeCmdAttr<CommandRole>("role", 1, "read-only ok-loading", 0, 0, 0),
-<<<<<<< HEAD
                         MakeCmdAttr<CommandConfig>("config", -2, "read-only", 0, 0, 0, GenerateConfigFlag),
-                        MakeCmdAttr<CommandNamespace>("namespace", -3, "read-only", 0, 0, 0),
-=======
-                        MakeCmdAttr<CommandConfig>("config", -2, "read-only", 0, 0, 0),
                         MakeCmdAttr<CommandNamespace>("namespace", -3, "read-only exclusive", 0, 0, 0),
->>>>>>> a6ed2198
                         MakeCmdAttr<CommandKeys>("keys", 2, "read-only", 0, 0, 0),
                         MakeCmdAttr<CommandFlushDB>("flushdb", 1, "write", 0, 0, 0),
                         MakeCmdAttr<CommandFlushAll>("flushall", 1, "write", 0, 0, 0),
