#include "redis_metadata.h"
<<<<<<< HEAD

#include <rocksdb/env.h>
=======
#include "redis_slot.h"
#include <time.h>
>>>>>>> 35736715
#include <stdlib.h>
#include <sys/time.h>
#include <time.h>

<<<<<<< HEAD
=======
#include <vector>
>>>>>>> 35736715
#include <atomic>
#include <cstdlib>
#include <vector>

<<<<<<< HEAD
#include "redis_slot.h"

// 52 bit for microseconds and 11 bit for counter
const int VersionCounterBits = 11;

=======
// 52 bit for microseconds and 11 bit for counter
const int VersionCounterBits = 11;

>>>>>>> 35736715
static std::atomic<uint64_t> version_counter_ = {0};

InternalKey::InternalKey(Slice input, bool slot_id_encoded) {
  slot_id_encoded_ = slot_id_encoded;
  uint32_t key_size;
  uint8_t namespace_size;
  GetFixed8(&input, &namespace_size);
  namespace_ = Slice(input.data(), namespace_size);
  input.remove_prefix(namespace_size);
  if (slot_id_encoded_) {
    GetFixed16(&input, &slotid_);
  }
  GetFixed32(&input, &key_size);
  key_ = Slice(input.data(), key_size);
  input.remove_prefix(key_size);
  GetFixed64(&input, &version_);
  sub_key_ = Slice(input.data(), input.size());
  buf_ = nullptr;
  memset(prealloc_, '\0', sizeof(prealloc_));
}

InternalKey::InternalKey(Slice ns_key, Slice sub_key, uint64_t version, bool slot_id_encoded) {
  slot_id_encoded_ = slot_id_encoded;
  uint8_t namespace_size;
  GetFixed8(&ns_key, &namespace_size);
  namespace_ = Slice(ns_key.data(), namespace_size);
  ns_key.remove_prefix(namespace_size);
  if (slot_id_encoded_) {
    GetFixed16(&ns_key, &slotid_);
  }
  key_ = ns_key;
  sub_key_ = sub_key;
  version_ = version;
  buf_ = nullptr;
  memset(prealloc_, '\0', sizeof(prealloc_));
}

InternalKey::~InternalKey() {
  if (buf_ != nullptr && buf_ != prealloc_) delete []buf_;
}

Slice InternalKey::GetNamespace() const {
  return namespace_;
}

Slice InternalKey::GetKey() const {
  return key_;
}

Slice InternalKey::GetSubKey() const {
  return sub_key_;
}

uint64_t InternalKey::GetVersion() const {
  return version_;
}

void InternalKey::Encode(std::string *out) {
  out->clear();
  size_t pos = 0;
  size_t total = 1+namespace_.size()+4+key_.size()+8+sub_key_.size();
  if (slot_id_encoded_) {
    total += 2;
  }
  if (total < sizeof(prealloc_)) {
    buf_ = prealloc_;
  } else {
    buf_ = new char[total];
  }
  EncodeFixed8(buf_+pos, static_cast<uint8_t>(namespace_.size()));
  pos += 1;
  memcpy(buf_+pos, namespace_.data(), namespace_.size());
  pos += namespace_.size();
  if (slot_id_encoded_) {
    EncodeFixed16(buf_+pos, slotid_);
    pos += 2;
  }
  EncodeFixed32(buf_+pos, static_cast<uint32_t>(key_.size()));
  pos += 4;
  memcpy(buf_+pos, key_.data(), key_.size());
  pos += key_.size();
  EncodeFixed64(buf_+pos, version_);
  pos += 8;
  memcpy(buf_+pos, sub_key_.data(), sub_key_.size());
  pos += sub_key_.size();
  out->assign(buf_, pos);
}

bool InternalKey::operator==(const InternalKey &that) const {
  if (key_ != that.key_) return false;
  if (sub_key_ != that.sub_key_) return false;
  return version_ == that.version_;
}

void ExtractNamespaceKey(Slice ns_key, std::string *ns, std::string *key, bool slot_id_encoded) {
  uint8_t namespace_size;
  GetFixed8(&ns_key, &namespace_size);

  *ns = ns_key.ToString().substr(0, namespace_size);
  ns_key.remove_prefix(namespace_size);

  if (slot_id_encoded) {
    uint16_t slot_id;
    GetFixed16(&ns_key, &slot_id);
  }

  *key = ns_key.ToString();
}

void ComposeNamespaceKey(const Slice& ns, const Slice& key, std::string *ns_key, bool slot_id_encoded) {
  ns_key->clear();

  PutFixed8(ns_key, static_cast<uint8_t>(ns.size()));
  ns_key->append(ns.ToString());

  if (slot_id_encoded) {
    auto slot_id = GetSlotNumFromKey(key.ToString());
    PutFixed16(ns_key, slot_id);
  }

  ns_key->append(key.ToString());
}

Metadata::Metadata(RedisType type, bool generate_version) {
  flags = (uint8_t)0x0f & type;
  expire = 0;
  version = 0;
  size = 0;
  if (generate_version) version = generateVersion();
}

rocksdb::Status Metadata::Decode(const std::string &bytes) {
  // flags(1byte) + expire (4byte)
  if (bytes.size() < 5) {
    return rocksdb::Status::InvalidArgument("the metadata was too short");
  }
  Slice input(bytes);
  GetFixed8(&input, &flags);
  GetFixed32(&input, reinterpret_cast<uint32_t *>(&expire));
  if (Type() != kRedisString) {
    if (input.size() < 12) rocksdb::Status::InvalidArgument("the metadata was too short");
    GetFixed64(&input, &version);
    GetFixed32(&input, &size);
  }
  return rocksdb::Status::OK();
}

void Metadata::Encode(std::string *dst) {
  PutFixed8(dst, flags);
  PutFixed32(dst, (uint32_t) expire);
  if (Type() != kRedisString) {
    PutFixed64(dst, version);
    PutFixed32(dst, size);
  }
}

void Metadata::InitVersionCounter() {
  struct timeval now;
  gettimeofday(&now, nullptr);
  // use random position for initial counter to avoid conflicts,
  // when the slave was promoted as master and the system clock may backoff
  srand(static_cast<unsigned>(now.tv_sec));
  version_counter_ = static_cast<uint64_t>(std::rand());
}

uint64_t Metadata::generateVersion() {
  struct timeval now;
  gettimeofday(&now, nullptr);
  uint64_t version = static_cast<uint64_t >(now.tv_sec)*1000000;
  version += static_cast<uint64_t>(now.tv_usec);
  uint64_t counter = version_counter_.fetch_add(1);
  return (version << VersionCounterBits) + (counter%(1 << VersionCounterBits));
}

bool Metadata::operator==(const Metadata &that) const {
  if (flags != that.flags) return false;
  if (expire != that.expire) return false;
  if (Type() != kRedisString) {
    if (size != that.size) return false;
    if (version != that.version) return false;
  }
  return true;
}

RedisType Metadata::Type() const {
  return static_cast<RedisType>(flags & (uint8_t)0x0f);
}

int32_t Metadata::TTL() const {
  int64_t now;
  rocksdb::Env::Default()->GetCurrentTime(&now);
  if (expire != 0 && expire < now) {
    return -2;
  }
  return expire <= 0 ? -1 : int32_t (expire - now);
}

timeval Metadata::Time() const {
  auto t = version >> VersionCounterBits;
  struct timeval created_at{static_cast<uint32_t>(t / 1000000), static_cast<int32_t>(t % 1000000)};
  return created_at;
}

bool Metadata::Expired() const {
  int64_t now;
  rocksdb::Env::Default()->GetCurrentTime(&now);
  if (expire > 0 && expire < now) {
    return true;
  }
  return Type() != kRedisString && size == 0;
}

ListMetadata::ListMetadata(bool generate_version) : Metadata(kRedisList, generate_version) {
  head = UINT64_MAX/2;
  tail = head;
}

void ListMetadata::Encode(std::string *dst) {
  Metadata::Encode(dst);
  PutFixed64(dst, head);
  PutFixed64(dst, tail);
}

rocksdb::Status ListMetadata::Decode(const std::string &bytes) {
  Slice input(bytes);
  GetFixed8(&input, &flags);
  GetFixed32(&input, reinterpret_cast<uint32_t *>(&expire));
  if (Type() != kRedisString) {
    if (input.size() < 12) rocksdb::Status::InvalidArgument("the metadata was too short");
    GetFixed64(&input, &version);
    GetFixed32(&input, &size);
  }
  if (Type() == kRedisList) {
    if (input.size() < 16) rocksdb::Status::InvalidArgument("the metadata was too short");
    GetFixed64(&input, &head);
    GetFixed64(&input, &tail);
  }
  return rocksdb::Status();
}<|MERGE_RESOLUTION|>--- conflicted
+++ resolved
@@ -1,34 +1,22 @@
 #include "redis_metadata.h"
-<<<<<<< HEAD
 
 #include <rocksdb/env.h>
-=======
-#include "redis_slot.h"
-#include <time.h>
->>>>>>> 35736715
 #include <stdlib.h>
 #include <sys/time.h>
 #include <time.h>
 
-<<<<<<< HEAD
-=======
-#include <vector>
->>>>>>> 35736715
 #include <atomic>
 #include <cstdlib>
 #include <vector>
 
-<<<<<<< HEAD
 #include "redis_slot.h"
 
 // 52 bit for microseconds and 11 bit for counter
 const int VersionCounterBits = 11;
 
-=======
 // 52 bit for microseconds and 11 bit for counter
 const int VersionCounterBits = 11;
 
->>>>>>> 35736715
 static std::atomic<uint64_t> version_counter_ = {0};
 
 InternalKey::InternalKey(Slice input, bool slot_id_encoded) {
