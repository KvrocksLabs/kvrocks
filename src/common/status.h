--- conflicted
+++ resolved
@@ -101,7 +101,6 @@
 
   bool IsOK() const { return !impl_; }
   explicit operator bool() const { return IsOK(); }
-  inline bool ok() const { return IsOK(); }  // NOLINT
 
   Code GetCode() const { return impl_ ? impl_->code : cOK; }
 
@@ -392,36 +391,21 @@
 }
 
 // NOLINTNEXTLINE
-<<<<<<< HEAD
-#define GET_OR_RET(...)                                         \
-  ({                                                            \
-    auto&& status = (__VA_ARGS__);                              \
-    if (!status) return std::forward<decltype(status)>(status); \
-    std::forward<decltype(status)>(status);                     \
-  }).GetValue()
-
-#define RETURN_IF_ERROR(expr)                                        \
-  ({                                                                 \
-    auto&& status = (expr);                                          \
-    if (!status.ok()) return std::forward<decltype(status)>(status); \
-  })
-
-#define RETURN_IF_ERR_FROM_ROCKSDB(expr, error_code, format_str, with_status_string) \
-  ({                                                                                 \
-    auto&& status = (expr);                                                          \
-    if (!status.ok()) {                                                              \
-      if (with_status_string) {                                                      \
-        return {error_code, fmt::format(format_str, status.ToString())};             \
-      } else {                                                                       \
-        return {error_code, fmt::format(format_str)};                                \
-      }                                                                              \
-    }                                                                                \
-  })
-=======
 #define GET_OR_RET(...)                                                     \
   StatusGetValue(({                                                         \
     auto&& status = (__VA_ARGS__);                                          \
     if (!StatusIsOK(status)) return std::forward<decltype(status)>(status); \
     std::forward<decltype(status)>(status);                                 \
   }))
->>>>>>> d66e8275
+
+#define RETURN_IF_ERROR(...)                                                \
+  ({                                                                        \
+    auto&& status = (__VA_ARGS__);                                          \
+    if (!StatusIsOK(status)) return std::forward<decltype(status)>(status); \
+  })
+
+#define RETURN_IF_ERR_FROM_ROCKSDB(s, code, msg)    \
+  ({                                                \
+    if (!s.ok()) return Status(code, msg);          \
+  })
+
