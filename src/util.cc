--- conflicted
+++ resolved
@@ -67,13 +67,8 @@
 
 namespace Util {
 Status SockConnect(const std::string &host, uint32_t port, int *fd) {
-<<<<<<< HEAD
-  int rv, cfd;
-  char portstr[6]; /* strlen("65535") + 1; */
-=======
   int rv;
   char portstr[6];  /* strlen("65535") + 1; */
->>>>>>> fad697a5
   addrinfo hints, *servinfo, *p;
 
   snprintf(portstr, sizeof(portstr), "%u", port);
@@ -85,12 +80,6 @@
     return Status(Status::NotOK, gai_strerror(rv));
   }
 
-<<<<<<< HEAD
-  for (p = servinfo; p != nullptr; p = p->ai_next) {
-    if ((cfd = socket(p->ai_family, p->ai_socktype, p->ai_protocol)) == -1) continue;
-    if (connect(cfd, p->ai_addr, p->ai_addrlen) == -1) {
-      close(cfd);
-=======
   auto exit = MakeScopeExit([servinfo] { freeaddrinfo(servinfo); });
 
   for (p = servinfo; p != nullptr ; p = p->ai_next) {
@@ -98,7 +87,6 @@
     if (!cfd)
       continue;
     if (connect(*cfd, p->ai_addr, p->ai_addrlen) == -1) {
->>>>>>> fad697a5
       continue;
     }
     Status s = SockSetTcpKeepalive(*cfd, 120);
@@ -198,18 +186,11 @@
     }
 
     auto retmask = Util::aeWait(*fd, AE_WRITABLE, conn_timeout);
-<<<<<<< HEAD
-    if ((retmask & AE_WRITABLE) == 0 || (retmask & AE_ERROR) != 0 || (retmask & AE_HUP) != 0) {
-      close(*fd);
-      *fd = -1;
-      return Status(Status::NotOK, strerror(errno));
-=======
     if ((retmask & AE_WRITABLE) == 0 ||
         (retmask & AE_ERROR) != 0 ||
         (retmask & AE_HUP) != 0
         ) {
       return Status::FromErrno();
->>>>>>> fad697a5
     }
 
     int socket_arg;
