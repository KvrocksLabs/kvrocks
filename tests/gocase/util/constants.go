/*
 * Licensed to the Apache Software Foundation (ASF) under one
 * or more contributor license agreements.  See the NOTICE file
 * distributed with this work for additional information
 * regarding copyright ownership.  The ASF licenses this file
 * to you under the Apache License, Version 2.0 (the
 * "License"); you may not use this file except in compliance
 * with the License.  You may obtain a copy of the License at
 *
 *   http://www.apache.org/licenses/LICENSE-2.0
 *
 * Unless required by applicable law or agreed to in writing,
 * software distributed under the License is distributed on an
 * "AS IS" BASIS, WITHOUT WARRANTIES OR CONDITIONS OF ANY
 * KIND, either express or implied.  See the License for the
 * specific language governing permissions and limitations
 * under the License.
 */

package util

const DefaultDelta = 0.000001
<<<<<<< HEAD

// Kubernetes will send a SIGTERM signal to the containers in the pod after deleting the pod.
// It waits for a specified time, called the termination grace period. By default, this is 30 seconds.
// If the containers are still running after the grace period,
// they are sent the SIGKILL signal and forcibly removed.
const k8sDefaultGracePeriod = 30
=======
const ErrRedisNil = "redis: nil"
>>>>>>> afd8668e
<|MERGE_RESOLUTION|>--- conflicted
+++ resolved
@@ -20,13 +20,10 @@
 package util
 
 const DefaultDelta = 0.000001
-<<<<<<< HEAD
+const ErrRedisNil = "redis: nil"
 
 // Kubernetes will send a SIGTERM signal to the containers in the pod after deleting the pod.
 // It waits for a specified time, called the termination grace period. By default, this is 30 seconds.
 // If the containers are still running after the grace period,
 // they are sent the SIGKILL signal and forcibly removed.
-const k8sDefaultGracePeriod = 30
-=======
-const ErrRedisNil = "redis: nil"
->>>>>>> afd8668e
+const k8sDefaultGracePeriod = 30